//! UI layer.
//!
//! Platform Explorer's UI part on top level consists of two components: screen
//! and form. At a time only one of them will occupy the application's UI, both
//! explained in details in their modules.

mod form;
mod screen;
mod status_bar;
mod views;

<<<<<<< HEAD
use std::ops::Deref;
=======
use std::{ops::Deref, time::Duration};
>>>>>>> 02f978d4

use tuirealm::{
    terminal::TerminalBridge,
    tui::prelude::{Constraint, Direction, Layout},
};

use self::{
    form::{Form, FormController, FormStatus},
    screen::{Screen, ScreenController, ScreenFeedback},
    status_bar::StatusBarState,
    views::main::MainScreenController,
};
use crate::{backend::AppState, BackendEvent, Event, Task};

/// TUI entry point that handles terminal events as well as terminal output,
/// linking UI parts together.
pub(crate) struct Ui {
    terminal: TerminalBridge,
    status_bar_state: StatusBarState,
    screen: Screen<Box<dyn ScreenController>>,
    form: Option<Form<Box<dyn FormController>>>,
    blocked: bool,
}

/// UI updates delivered to the main application loop.
pub(crate) enum UiFeedback {
    Redraw,
    Quit,
    ExecuteTask(Task),
    None,
}

impl Ui {
    pub(crate) fn redraw(&mut self) {
        self.terminal
            .raw_mut()
            .draw(|frame| {
                let layout = Layout::default()
                    .direction(Direction::Vertical)
                    .constraints([Constraint::Min(10), Constraint::Max(3)].as_ref())
                    .split(frame.size());

                if let Some(form) = &mut self.form {
                    form.view(frame, layout[0]);
                } else {
                    self.screen.view(frame, layout[0])
                };
                status_bar::view(frame, layout[1], &self.status_bar_state);
            })
            .expect("unable to draw to terminal");
    }

    pub(crate) fn new() -> Self {
        let mut terminal = TerminalBridge::new().expect("cannot initialize terminal app");
        terminal
            .enter_alternate_screen()
            .expect("cannot put terminal into alt mode");
        terminal
            .enable_raw_mode()
            .expect("cannot enable terminal raw mode");

        let mut status_bar_state = StatusBarState::default();
        let main_screen_controller = MainScreenController::new();

        status_bar_state.add_child(main_screen_controller.name());

        let screen = Screen::new(Box::new(main_screen_controller) as Box<dyn ScreenController>);

        let mut ui = Ui {
            terminal,
            status_bar_state,
            screen,
            form: None,
            blocked: false,
        };

        ui.redraw();
        ui
    }

    pub(crate) async fn on_event<'s>(
        &mut self,
        app_state: impl Deref<Target = AppState>,
        event: Event<'s>,
    ) -> UiFeedback {
        let mut redraw = false;

        if let Event::Backend(
            BackendEvent::TaskCompleted { .. } | BackendEvent::TaskCompletedStateChange { .. },
        ) = &event
        {
            self.status_bar_state.blocked = false;
            self.blocked = false;
            redraw = true;
        }

        if self.blocked {
            return UiFeedback::None;
        }

        let ui_feedback = if let (Some(form), Event::Key(event)) = (&mut self.form, &event) {
            match form.on_event(*event) {
                FormStatus::Done { task, block } => {
                    self.form = None;
                    if block {
                        self.status_bar_state.blocked = true;
                        self.blocked = true;
                    }
                    UiFeedback::ExecuteTask(task)
                }
                FormStatus::Redraw => UiFeedback::Redraw,
                FormStatus::None => UiFeedback::None,
                FormStatus::Exit => {
                    self.form = None;
                    UiFeedback::Redraw
                }
            }
        } else {
            match self.screen.on_event(event) {
                ScreenFeedback::NextScreen(controller_builder) => {
                    let controller = controller_builder(app_state.deref()).await;
                    self.status_bar_state.add_child(controller.name());
                    self.screen = Screen::new(controller);
                    UiFeedback::Redraw
                }
                ScreenFeedback::PreviousScreen(controller_builder) => {
                    let controller = controller_builder(app_state.deref()).await;
                    self.status_bar_state.to_parent();
                    self.screen = Screen::new(controller);
                    UiFeedback::Redraw
                }
                ScreenFeedback::Form(controller) => {
                    self.form = Some(Form::new(controller));
                    UiFeedback::Redraw
                }
                ScreenFeedback::Task { task, block } => {
                    if block {
                        self.status_bar_state.blocked = true;
                        self.blocked = true;
                    }
                    UiFeedback::ExecuteTask(task)
                }
                ScreenFeedback::Redraw => UiFeedback::Redraw,
                ScreenFeedback::Quit => UiFeedback::Quit,
                ScreenFeedback::None => UiFeedback::None,
            }
        };

        if matches!(ui_feedback, UiFeedback::None) && redraw {
            UiFeedback::Redraw
        } else {
            ui_feedback
        }
    }
}

impl Drop for Ui {
    fn drop(&mut self) {
        let _ = self.terminal.leave_alternate_screen();
        let _ = self.terminal.disable_raw_mode();
        let _ = self.terminal.clear_screen();
    }
}<|MERGE_RESOLUTION|>--- conflicted
+++ resolved
@@ -9,11 +9,7 @@
 mod status_bar;
 mod views;
 
-<<<<<<< HEAD
 use std::ops::Deref;
-=======
-use std::{ops::Deref, time::Duration};
->>>>>>> 02f978d4
 
 use tuirealm::{
     terminal::TerminalBridge,
