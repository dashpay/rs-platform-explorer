//! Application backend.
//! This includes all logic unrelated to UI.

mod contracts;
pub(crate) mod documents;
mod error;
pub(crate) mod identities;
pub(crate) mod insight;
pub(crate) mod platform_info;
mod state;
mod strategies;
mod wallet;

use std::{
    collections::BTreeMap,
    fmt::{self, Display},
    sync::Arc,
};

use dash_platform_sdk::Sdk;
use dpp::{
    document::Document,
    identity::accessors::IdentityGettersV0,
    prelude::{Identifier, Identity},
};
use serde::Serialize;
pub(crate) use state::AppState;
use strategy_tests::Strategy;
use tokio::sync::{MappedMutexGuard, MutexGuard};

use self::state::{KnownContractsMap, StrategiesMap};
pub(crate) use self::{
    contracts::ContractTask,
    state::StrategyContractNames,
    strategies::StrategyTask,
    wallet::{Wallet, WalletTask},
};
use crate::{
    backend::{
        documents::DocumentTask, identities::IdentityTask, insight::InsightAPIClient,
        platform_info::PlatformInfoTask,
    },
    config::Config,
};

/// Unit of work for the backend.
/// UI shall not execute any actions unrelated to rendering directly, to keep
/// things decoupled and for future UI/UX improvements it returns a [Task]
/// instead.
#[derive(Clone)]
pub(crate) enum Task {
    FetchIdentityById(String, bool),
    PlatformInfo(PlatformInfoTask),
    Strategy(StrategyTask),
    Wallet(WalletTask),
    Identity(IdentityTask),
    Contract(ContractTask),
    Document(DocumentTask),
}

/// A positive task execution result.
/// Occasionally it's desired to represent data on UI in a structured way, in
/// that case specific variants are used.
pub(crate) enum CompletedTaskPayload {
    Documents(BTreeMap<Identifier, Option<Document>>),
    Document(Document),
    String(String),
}

impl From<String> for CompletedTaskPayload {
    fn from(value: String) -> Self {
        CompletedTaskPayload::String(value)
    }
}

impl From<&str> for CompletedTaskPayload {
    fn from(value: &str) -> Self {
        CompletedTaskPayload::String(value.to_owned())
    }
}

impl Display for CompletedTaskPayload {
    fn fmt(&self, f: &mut fmt::Formatter<'_>) -> fmt::Result {
        match self {
            CompletedTaskPayload::String(s) => write!(f, "{}", s),
            _ => write!(f, "Executed successfully"),
        }
    }
}

/// Any update coming from backend that UI may or may not react to.
pub(crate) enum BackendEvent<'s> {
    TaskCompleted {
        task: Task,
        execution_result: Result<CompletedTaskPayload, String>,
    },
    TaskCompletedStateChange {
        task: Task,
        execution_result: Result<CompletedTaskPayload, String>,
        app_state_update: AppStateUpdate<'s>,
    },
    AppStateUpdated(AppStateUpdate<'s>),
    StrategyCompleted {
        strategy_name: String,
        result: StrategyCompletionResult,
    },
    StrategyError {
        strategy_name: String,
        error: String,
    },
    None,
}

/// Backend state update data on a specific field.
/// A screen implementation may handle specific updates to deliver a responsive
/// UI.
pub(crate) enum AppStateUpdate<'s> {
    KnownContracts(MutexGuard<'s, KnownContractsMap>),
    LoadedWallet(MappedMutexGuard<'s, Wallet>),
    Strategies(
        MutexGuard<'s, StrategiesMap>,
        MutexGuard<'s, BTreeMap<String, StrategyContractNames>>,
    ),
    SelectedStrategy(
        String,
        MappedMutexGuard<'s, Strategy>,
        MappedMutexGuard<'s, StrategyContractNames>,
    ),
    IdentityRegistrationProgressed, // TODO provide state update details
    LoadedIdentity(MappedMutexGuard<'s, Identity>),
    FailedToRefreshIdentity,
}

/// Represents the result of completing a strategy.
pub(crate) enum StrategyCompletionResult {
    Success {
        final_block_height: u64,
    },
    PartiallyCompleted {
        reached_block_height: u64,
        reason: String,
    },
}

/// Application state, dependencies are task execution logic around it.
pub(crate) struct Backend {
    sdk: Arc<Sdk>,
    app_state: AppState,
    insight: InsightAPIClient,
    config: Config,
}

impl Backend {
<<<<<<< HEAD
    pub(crate) async fn new(sdk: Arc<Sdk>, insight: InsightAPIClient) -> Self {
        Backend {
            sdk,
            app_state: AppState::load(&insight).await,
=======
    pub(crate) async fn new(sdk: Sdk, insight: InsightAPIClient, config: Config) -> Self {
        Backend {
            sdk: Mutex::new(sdk),
            app_state: AppState::load(&insight, &config).await,
>>>>>>> 6bd5dde7
            insight,
            config,
        }
    }

    pub(crate) fn state(&self) -> &AppState {
        &self.app_state
    }

    pub(crate) async fn run_task(&self, task: Task) -> BackendEvent {
        match task {
            Task::FetchIdentityById(ref base58_id, add_to_known_identities) => {
                let execution_result =
                    identities::fetch_identity_by_b58_id(&self.sdk, base58_id).await;
                if add_to_known_identities {
                    if let Ok((Some(identity), _)) = &execution_result {
                        let mut loaded_identities = self.app_state.known_identities.lock().await;
                        loaded_identities.insert(identity.id(), identity.clone());
                    }
                }

                let execution_info_result = execution_result
                    .map(|(_, result_info)| CompletedTaskPayload::String(result_info));

                BackendEvent::TaskCompleted {
                    task,
                    execution_result: execution_info_result,
                }
            }
            Task::Strategy(strategy_task) => {
                strategies::run_strategy_task(
                    Arc::clone(&self.sdk),
                    &self.app_state,
                    strategy_task,
                )
                .await
            }
            Task::Wallet(wallet_task) => {
                wallet::run_wallet_task(&self.app_state.loaded_wallet, wallet_task, &self.insight)
                    .await
            }
            Task::Contract(contract_task) => {
                contracts::run_contract_task(
                    Arc::clone(&self.sdk),
                    &self.app_state.known_contracts,
                    contract_task,
                )
                .await
            }
            Task::Identity(identity_task) => {
                self.app_state
                    .run_identity_task(&self.sdk, identity_task)
                    .await
            }
            Task::Document(document_task) => {
                self.app_state
                    .run_document_task(Arc::clone(&self.sdk), document_task)
                    .await
            }
            Task::PlatformInfo(platform_info_task) => {
                platform_info::run_platform_task(
                    Arc::clone(&self.sdk),
                    platform_info_task,
                )
                .await
            }
        }
    }
}

impl Drop for Backend {
    fn drop(&mut self) {
        self.app_state.save(&self.config)
    }
}

fn stringify_result<T: Serialize, E: Display>(result: Result<T, E>) -> Result<String, String> {
    match result {
        Ok(data) => Ok(as_toml(&data)),
        Err(e) => Err(e.to_string()),
    }
}

fn stringify_result_keep_item<T: Serialize, E: Display>(
    result: Result<T, E>,
) -> Result<(T, String), String> {
    match result {
        Ok(data) => {
            let toml = as_toml(&data);
            Ok((data, toml))
        }
        Err(e) => Err(e.to_string()),
    }
}

pub(crate) fn as_toml<T: Serialize>(value: &T) -> String {
    toml::to_string_pretty(&value).unwrap_or("Cannot serialize as TOML".to_owned())
}<|MERGE_RESOLUTION|>--- conflicted
+++ resolved
@@ -26,7 +26,7 @@
 use serde::Serialize;
 pub(crate) use state::AppState;
 use strategy_tests::Strategy;
-use tokio::sync::{MappedMutexGuard, MutexGuard};
+use tokio::sync::{MappedMutexGuard, MutexGuard, Mutex};
 
 use self::state::{KnownContractsMap, StrategiesMap};
 pub(crate) use self::{
@@ -151,17 +151,10 @@
 }
 
 impl Backend {
-<<<<<<< HEAD
-    pub(crate) async fn new(sdk: Arc<Sdk>, insight: InsightAPIClient) -> Self {
+    pub(crate) async fn new(sdk: Arc<Sdk>, insight: InsightAPIClient, config: Config) -> Self {
         Backend {
-            sdk,
-            app_state: AppState::load(&insight).await,
-=======
-    pub(crate) async fn new(sdk: Sdk, insight: InsightAPIClient, config: Config) -> Self {
-        Backend {
-            sdk: Mutex::new(sdk),
+            sdk: sdk,
             app_state: AppState::load(&insight, &config).await,
->>>>>>> 6bd5dde7
             insight,
             config,
         }
