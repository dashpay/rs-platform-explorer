--- conflicted
+++ resolved
@@ -17,10 +17,6 @@
     ops::{Deref, DerefMut},
 };
 
-<<<<<<< HEAD
-use rs_sdk::Sdk;
-=======
->>>>>>> 188cb5d6
 use dpp::{
     document::Document,
     identity::accessors::IdentityGettersV0,
