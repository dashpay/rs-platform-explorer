mod app;
mod components;
mod managers;
mod mock_components;

use rs_dapi_client::{AddressList, DapiClient, RequestSettings};
use tuirealm::{application::PollStrategy, AttrValue, Attribute, Update};

use app::{ComponentId, Model};

<<<<<<< HEAD
#[tokio::main]
async fn main() {
    
=======
fn main() {
>>>>>>> 5a58a1f5
    // Setup DAPI client
    let mut address_list = AddressList::new();
    address_list.add_uri(rs_dapi_client::Uri::from_static(
        "https://54.213.204.85:1443",
    ));
    let mut dapi_client = DapiClient::new(address_list, RequestSettings::default());

    // Setup model
    let mut model = Model::new(&mut dapi_client);

    // Enter alternate screen
    let _ = model.terminal.enter_alternate_screen();
    let _ = model.terminal.enable_raw_mode();
    // Main loop
    while !model.quit {
        // Tick
        match model.app.tick(PollStrategy::Once) {
            Err(err) => {
                assert!(model
                    .app
                    .attr(
                        &ComponentId::Status,
                        Attribute::Text,
                        AttrValue::String(format!("Application error: {}", err)),
                    )
                    .is_ok());
            }
            Ok(messages) if messages.len() > 0 => {
                for msg in messages.into_iter() {
                    let mut msg = Some(msg);
                    while msg.is_some() {
                        msg = model.update(msg);
                    }
                }
            }
            _ => {}
        }
        // Redraw
        if model.redraw {
            model.view();
            model.redraw = false;
        }
    }
    // Terminate terminal
    let _ = model.terminal.leave_alternate_screen();
    let _ = model.terminal.disable_raw_mode();
    let _ = model.terminal.clear_screen();
}<|MERGE_RESOLUTION|>--- conflicted
+++ resolved
@@ -8,13 +8,8 @@
 
 use app::{ComponentId, Model};
 
-<<<<<<< HEAD
 #[tokio::main]
 async fn main() {
-    
-=======
-fn main() {
->>>>>>> 5a58a1f5
     // Setup DAPI client
     let mut address_list = AddressList::new();
     address_list.add_uri(rs_dapi_client::Uri::from_static(
