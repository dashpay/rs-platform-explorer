<<<<<<< HEAD
use std::sync::Arc;

=======
use std::collections::BTreeMap;
use dash_platform_sdk::platform::LimitQuery;
use dpp::block::epoch::EpochIndex;
>>>>>>> 6bd5dde7
use dash_platform_sdk::{platform::Fetch, Sdk};
use dpp::block::extended_epoch_info::ExtendedEpochInfo;
use dash_platform_sdk::platform::types::epoch::ExtendedEpochInfoEx;
use dash_platform_sdk::platform::FetchMany;
use dpp::version::ProtocolVersionVoteCount;

use crate::backend::{as_toml, BackendEvent, Task};

#[derive(Clone, PartialEq)]
pub(crate) enum PlatformInfoTask {
    FetchCurrentEpochInfo,
    FetchCurrentVersionVotingState,
    FetchSpecificEpochInfo(u16),
    FetchManyEpochInfo(u16, u32), // second is count
}
pub(super) async fn run_platform_task<'s>(
    sdk: Arc<Sdk>,
    task: PlatformInfoTask,
) -> BackendEvent<'s> {
    match task {
<<<<<<< HEAD
        PlatformInfoTask::FetchCurrentEpochInfo => match ExtendedEpochInfo::fetch(&sdk, 5).await {
=======
        PlatformInfoTask::FetchCurrentEpochInfo => match ExtendedEpochInfo::fetch_current(sdk).await {
            Ok(epoch_info) => {
                let epoch_info = as_toml(&epoch_info);

                BackendEvent::TaskCompleted {
                    task: Task::PlatformInfo(task),
                    execution_result: Ok(epoch_info.into()),
                }
            }
            Err(e) => BackendEvent::TaskCompleted {
                task: Task::PlatformInfo(task),
                execution_result: Err(e.to_string()),
            },
        },
        PlatformInfoTask::FetchSpecificEpochInfo(epoch_num) => match ExtendedEpochInfo::fetch(sdk, epoch_num).await {
>>>>>>> 6bd5dde7
            Ok(Some(epoch_info)) => {
                let epoch_info = as_toml(&epoch_info);

                BackendEvent::TaskCompleted {
                    task: Task::PlatformInfo(task),
                    execution_result: Ok(epoch_info.into()),
                }
            }
            Ok(None) => BackendEvent::TaskCompleted {
                task: Task::PlatformInfo(task),
                execution_result: Ok("No epoch".into()),
            },
            Err(e) => BackendEvent::TaskCompleted {
                task: Task::PlatformInfo(task),
                execution_result: Err(e.to_string()),
            },
        },
        PlatformInfoTask::FetchManyEpochInfo(epoch_num, limit) => {
            let query: LimitQuery<EpochIndex> = LimitQuery {
                query: epoch_num,
                limit: Some(limit),
            };

            match ExtendedEpochInfo::fetch_many(sdk, query).await {
                Ok(epoch_infos) => {
                    let epoch_info = as_toml(&epoch_infos);

                    BackendEvent::TaskCompleted {
                        task: Task::PlatformInfo(task),
                        execution_result: Ok(epoch_info.into()),
                    }
                }
                Err(e) => BackendEvent::TaskCompleted {
                    task: Task::PlatformInfo(task),
                    execution_result: Err(e.to_string()),
                },
            }
        },
        PlatformInfoTask::FetchCurrentVersionVotingState => {
            match ProtocolVersionVoteCount::fetch_many(sdk, ()).await {
                Ok(votes) => {
                    let votes_info = votes.into_iter().map(|(key, value)| format!("Version {} -> {}", key, value.map(|v| format!("{} votes", v) ).unwrap_or("No votes".to_string())) ).collect::<Vec<_>>().join("\n");

                    BackendEvent::TaskCompleted {
                        task: Task::PlatformInfo(task),
                        execution_result: Ok(votes_info.into()),
                    }
                }
                Err(e) => BackendEvent::TaskCompleted {
                    task: Task::PlatformInfo(task),
                    execution_result: Err(e.to_string()),
                },
            }
        }
    }
}<|MERGE_RESOLUTION|>--- conflicted
+++ resolved
@@ -1,11 +1,7 @@
-<<<<<<< HEAD
 use std::sync::Arc;
-
-=======
 use std::collections::BTreeMap;
 use dash_platform_sdk::platform::LimitQuery;
 use dpp::block::epoch::EpochIndex;
->>>>>>> 6bd5dde7
 use dash_platform_sdk::{platform::Fetch, Sdk};
 use dpp::block::extended_epoch_info::ExtendedEpochInfo;
 use dash_platform_sdk::platform::types::epoch::ExtendedEpochInfoEx;
@@ -26,10 +22,7 @@
     task: PlatformInfoTask,
 ) -> BackendEvent<'s> {
     match task {
-<<<<<<< HEAD
-        PlatformInfoTask::FetchCurrentEpochInfo => match ExtendedEpochInfo::fetch(&sdk, 5).await {
-=======
-        PlatformInfoTask::FetchCurrentEpochInfo => match ExtendedEpochInfo::fetch_current(sdk).await {
+        PlatformInfoTask::FetchCurrentEpochInfo => match ExtendedEpochInfo::fetch_current(&sdk).await {
             Ok(epoch_info) => {
                 let epoch_info = as_toml(&epoch_info);
 
@@ -43,8 +36,7 @@
                 execution_result: Err(e.to_string()),
             },
         },
-        PlatformInfoTask::FetchSpecificEpochInfo(epoch_num) => match ExtendedEpochInfo::fetch(sdk, epoch_num).await {
->>>>>>> 6bd5dde7
+        PlatformInfoTask::FetchSpecificEpochInfo(epoch_num) => match ExtendedEpochInfo::fetch(&sdk, epoch_num).await {
             Ok(Some(epoch_info)) => {
                 let epoch_info = as_toml(&epoch_info);
 
@@ -68,7 +60,7 @@
                 limit: Some(limit),
             };
 
-            match ExtendedEpochInfo::fetch_many(sdk, query).await {
+            match ExtendedEpochInfo::fetch_many(&sdk, query).await {
                 Ok(epoch_infos) => {
                     let epoch_info = as_toml(&epoch_infos);
 
@@ -84,7 +76,7 @@
             }
         },
         PlatformInfoTask::FetchCurrentVersionVotingState => {
-            match ProtocolVersionVoteCount::fetch_many(sdk, ()).await {
+            match ProtocolVersionVoteCount::fetch_many(&sdk, ()).await {
                 Ok(votes) => {
                     let votes_info = votes.into_iter().map(|(key, value)| format!("Version {} -> {}", key, value.map(|v| format!("{} votes", v) ).unwrap_or("No votes".to_string())) ).collect::<Vec<_>>().join("\n");
 
