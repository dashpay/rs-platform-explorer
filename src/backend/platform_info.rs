<<<<<<< HEAD
use rs_sdk::{
    platform::{types::epoch::ExtendedEpochInfoEx, Fetch, FetchMany, LimitQuery},
    Sdk,
};
=======
use chrono::LocalResult;
>>>>>>> 188cb5d6
use dpp::{
    block::{epoch::EpochIndex, extended_epoch_info::ExtendedEpochInfo},
    version::ProtocolVersionVoteCount,
};
use rs_sdk::{Error, platform::{types::epoch::ExtendedEpochInfoEx, Fetch, FetchMany, LimitQuery}, Sdk};

use crate::backend::{as_toml, BackendEvent, Task};
use chrono::prelude::*;
use chrono_humanize::{Accuracy, HumanTime, Tense};
use dapi_grpc::platform::v0::ResponseMetadata;
use dpp::block::extended_epoch_info::v0::ExtendedEpochInfoV0Getters;

#[derive(Clone, PartialEq)]
pub(crate) enum PlatformInfoTask {
    FetchCurrentEpochInfo,
    FetchCurrentVersionVotingState,
    FetchSpecificEpochInfo(u16),
    FetchManyEpochInfo(u16, u32), // second is count
}

fn format_extended_epoch_info(epoch_info: ExtendedEpochInfo, metadata: ResponseMetadata, is_current: bool) -> String {
    let readable_block_time = match Utc.timestamp_millis_opt(metadata.time_ms as i64) {
        LocalResult::None => String::new(),
        LocalResult::Single(block_time) => {
            // Get the current time for comparison
            let now = Utc::now();
            let duration = now.signed_duration_since(block_time);
            let human_readable = HumanTime::from(duration).to_text_en(Accuracy::Rough, Tense::Past);
            human_readable
        }
        LocalResult::Ambiguous(_, _) => String::new(),
    };

    let readable_epoch_start_time = match Utc.timestamp_millis_opt(epoch_info.first_block_time() as i64) {
        LocalResult::None => String::new(),
        LocalResult::Single(block_time) => {
            // Get the current time for comparison
            let now = Utc::now();
            let duration = now.signed_duration_since(block_time);
            let human_readable = HumanTime::from(duration).to_text_en(Accuracy::Rough, Tense::Past);
            human_readable
        }
        LocalResult::Ambiguous(_, _) => String::new(),
    };

    let in_string = if is_current {
        "in ".to_string()
    } else {
        String::default()
    };

    format!("current height: {}\ncurrent core height: {}\ncurrent block time: {} ({})\n{}epoch: {}\n * start height: {}\n * start core height: {}\n * start time: {} ({})\n * fee multiplier: {}\n", metadata.height, metadata.core_chain_locked_height, metadata.time_ms, readable_block_time, in_string, epoch_info.index(), epoch_info.first_block_height(), epoch_info.first_core_block_height(), epoch_info.first_block_time(), readable_epoch_start_time,  epoch_info.fee_multiplier())
}
pub(super) async fn run_platform_task<'s>(sdk: &Sdk, task: PlatformInfoTask) -> BackendEvent<'s> {
    match task {
        PlatformInfoTask::FetchCurrentEpochInfo => {
            match ExtendedEpochInfo::fetch_current_with_metadata(sdk).await {
                Ok((epoch_info, metadata)) => {

                    BackendEvent::TaskCompleted {
                        task: Task::PlatformInfo(task),
                        execution_result: Ok(format_extended_epoch_info(epoch_info, metadata, true).into()),
                    }
                }
                Err(e) => BackendEvent::TaskCompleted {
                    task: Task::PlatformInfo(task),
                    execution_result: Err(e.to_string()),
                },
            }
        }
        PlatformInfoTask::FetchSpecificEpochInfo(epoch_num) => {
            match ExtendedEpochInfo::fetch_with_metadata(sdk, epoch_num, None).await {
                Ok((Some(epoch_info), metadata)) => {
                    BackendEvent::TaskCompleted {
                        task: Task::PlatformInfo(task),
                        execution_result: Ok(format_extended_epoch_info(epoch_info, metadata, false).into()),
                    }
                }
                Ok((None, _)) => BackendEvent::TaskCompleted {
                    task: Task::PlatformInfo(task),
                    execution_result: Ok("No epoch".into()),
                },
                Err(e) => BackendEvent::TaskCompleted {
                    task: Task::PlatformInfo(task),
                    execution_result: Err(e.to_string()),
                },
            }
        }
        PlatformInfoTask::FetchManyEpochInfo(epoch_num, limit) => {
            let query: LimitQuery<EpochIndex> = LimitQuery {
                query: epoch_num,
                limit: Some(limit),
            };

            match ExtendedEpochInfo::fetch_many(sdk, query).await {
                Ok(epoch_infos) => {
                    let epoch_info = as_toml(&epoch_infos);

                    BackendEvent::TaskCompleted {
                        task: Task::PlatformInfo(task),
                        execution_result: Ok(epoch_info.into()),
                    }
                }
                Err(e) => BackendEvent::TaskCompleted {
                    task: Task::PlatformInfo(task),
                    execution_result: Err(e.to_string()),
                },
            }
        }
        PlatformInfoTask::FetchCurrentVersionVotingState => {
            match ProtocolVersionVoteCount::fetch_many(sdk, ()).await {
                Ok(votes) => {
                    let votes_info = votes
                        .into_iter()
                        .map(|(key, value)| {
                            format!(
                                "Version {} -> {}",
                                key,
                                value
                                    .map(|v| format!("{} votes", v))
                                    .unwrap_or("No votes".to_string())
                            )
                        })
                        .collect::<Vec<_>>()
                        .join("\n");

                    BackendEvent::TaskCompleted {
                        task: Task::PlatformInfo(task),
                        execution_result: Ok(votes_info.into()),
                    }
                }
                Err(e) => BackendEvent::TaskCompleted {
                    task: Task::PlatformInfo(task),
                    execution_result: Err(e.to_string()),
                },
            }
        }
    }
}<|MERGE_RESOLUTION|>--- conflicted
+++ resolved
@@ -1,16 +1,12 @@
-<<<<<<< HEAD
-use rs_sdk::{
-    platform::{types::epoch::ExtendedEpochInfoEx, Fetch, FetchMany, LimitQuery},
-    Sdk,
-};
-=======
 use chrono::LocalResult;
->>>>>>> 188cb5d6
 use dpp::{
     block::{epoch::EpochIndex, extended_epoch_info::ExtendedEpochInfo},
     version::ProtocolVersionVoteCount,
 };
-use rs_sdk::{Error, platform::{types::epoch::ExtendedEpochInfoEx, Fetch, FetchMany, LimitQuery}, Sdk};
+use rs_sdk::{
+    platform::{types::epoch::ExtendedEpochInfoEx, Fetch, FetchMany, LimitQuery},
+    Error, Sdk,
+};
 
 use crate::backend::{as_toml, BackendEvent, Task};
 use chrono::prelude::*;
@@ -26,7 +22,11 @@
     FetchManyEpochInfo(u16, u32), // second is count
 }
 
-fn format_extended_epoch_info(epoch_info: ExtendedEpochInfo, metadata: ResponseMetadata, is_current: bool) -> String {
+fn format_extended_epoch_info(
+    epoch_info: ExtendedEpochInfo,
+    metadata: ResponseMetadata,
+    is_current: bool,
+) -> String {
     let readable_block_time = match Utc.timestamp_millis_opt(metadata.time_ms as i64) {
         LocalResult::None => String::new(),
         LocalResult::Single(block_time) => {
@@ -39,7 +39,9 @@
         LocalResult::Ambiguous(_, _) => String::new(),
     };
 
-    let readable_epoch_start_time = match Utc.timestamp_millis_opt(epoch_info.first_block_time() as i64) {
+    let readable_epoch_start_time = match Utc
+        .timestamp_millis_opt(epoch_info.first_block_time() as i64)
+    {
         LocalResult::None => String::new(),
         LocalResult::Single(block_time) => {
             // Get the current time for comparison
@@ -63,13 +65,12 @@
     match task {
         PlatformInfoTask::FetchCurrentEpochInfo => {
             match ExtendedEpochInfo::fetch_current_with_metadata(sdk).await {
-                Ok((epoch_info, metadata)) => {
-
-                    BackendEvent::TaskCompleted {
-                        task: Task::PlatformInfo(task),
-                        execution_result: Ok(format_extended_epoch_info(epoch_info, metadata, true).into()),
-                    }
-                }
+                Ok((epoch_info, metadata)) => BackendEvent::TaskCompleted {
+                    task: Task::PlatformInfo(task),
+                    execution_result: Ok(
+                        format_extended_epoch_info(epoch_info, metadata, true).into()
+                    ),
+                },
                 Err(e) => BackendEvent::TaskCompleted {
                     task: Task::PlatformInfo(task),
                     execution_result: Err(e.to_string()),
@@ -78,12 +79,12 @@
         }
         PlatformInfoTask::FetchSpecificEpochInfo(epoch_num) => {
             match ExtendedEpochInfo::fetch_with_metadata(sdk, epoch_num, None).await {
-                Ok((Some(epoch_info), metadata)) => {
-                    BackendEvent::TaskCompleted {
-                        task: Task::PlatformInfo(task),
-                        execution_result: Ok(format_extended_epoch_info(epoch_info, metadata, false).into()),
-                    }
-                }
+                Ok((Some(epoch_info), metadata)) => BackendEvent::TaskCompleted {
+                    task: Task::PlatformInfo(task),
+                    execution_result: Ok(
+                        format_extended_epoch_info(epoch_info, metadata, false).into()
+                    ),
+                },
                 Ok((None, _)) => BackendEvent::TaskCompleted {
                     task: Task::PlatformInfo(task),
                     execution_result: Ok("No epoch".into()),
