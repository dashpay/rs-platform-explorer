<<<<<<< HEAD
use std::sync::Arc;
use std::collections::BTreeMap;
use rs_sdk::platform::LimitQuery;
use dpp::block::epoch::EpochIndex;
use rs_sdk::{platform::Fetch, Sdk};
use dpp::block::extended_epoch_info::ExtendedEpochInfo;
use rs_sdk::platform::types::epoch::ExtendedEpochInfoEx;
use rs_sdk::platform::FetchMany;
use dpp::version::ProtocolVersionVoteCount;
=======
use chrono::LocalResult;
use dpp::{
    block::{epoch::EpochIndex, extended_epoch_info::ExtendedEpochInfo},
    version::ProtocolVersionVoteCount,
};
use rs_sdk::{Error, platform::{types::epoch::ExtendedEpochInfoEx, Fetch, FetchMany, LimitQuery}, Sdk};
>>>>>>> 188cb5d6

use crate::backend::{as_toml, BackendEvent, Task};
use chrono::prelude::*;
use chrono_humanize::{Accuracy, HumanTime, Tense};
use dapi_grpc::platform::v0::ResponseMetadata;
use dpp::block::extended_epoch_info::v0::ExtendedEpochInfoV0Getters;

#[derive(Clone, PartialEq)]
pub(crate) enum PlatformInfoTask {
    FetchCurrentEpochInfo,
    FetchCurrentVersionVotingState,
    FetchSpecificEpochInfo(u16),
    FetchManyEpochInfo(u16, u32), // second is count
}
<<<<<<< HEAD
pub(super) async fn run_platform_task<'s>(
    sdk: Arc<Sdk>,
    task: PlatformInfoTask,
) -> BackendEvent<'s> {
    match task {
        PlatformInfoTask::FetchCurrentEpochInfo => match ExtendedEpochInfo::fetch_current(&sdk).await {
            Ok(epoch_info) => {
                let epoch_info = as_toml(&epoch_info);
=======

fn format_extended_epoch_info(epoch_info: ExtendedEpochInfo, metadata: ResponseMetadata, is_current: bool) -> String {
    let readable_block_time = match Utc.timestamp_millis_opt(metadata.time_ms as i64) {
        LocalResult::None => String::new(),
        LocalResult::Single(block_time) => {
            // Get the current time for comparison
            let now = Utc::now();
            let duration = now.signed_duration_since(block_time);
            let human_readable = HumanTime::from(duration).to_text_en(Accuracy::Rough, Tense::Past);
            human_readable
        }
        LocalResult::Ambiguous(_, _) => String::new(),
    };

    let readable_epoch_start_time = match Utc.timestamp_millis_opt(epoch_info.first_block_time() as i64) {
        LocalResult::None => String::new(),
        LocalResult::Single(block_time) => {
            // Get the current time for comparison
            let now = Utc::now();
            let duration = now.signed_duration_since(block_time);
            let human_readable = HumanTime::from(duration).to_text_en(Accuracy::Rough, Tense::Past);
            human_readable
        }
        LocalResult::Ambiguous(_, _) => String::new(),
    };

    let in_string = if is_current {
        "in ".to_string()
    } else {
        String::default()
    };

    format!("current height: {}\ncurrent core height: {}\ncurrent block time: {} ({})\n{}epoch: {}\n * start height: {}\n * start core height: {}\n * start time: {} ({})\n * fee multiplier: {}\n", metadata.height, metadata.core_chain_locked_height, metadata.time_ms, readable_block_time, in_string, epoch_info.index(), epoch_info.first_block_height(), epoch_info.first_core_block_height(), epoch_info.first_block_time(), readable_epoch_start_time,  epoch_info.fee_multiplier())
}
pub(super) async fn run_platform_task<'s>(sdk: &Sdk, task: PlatformInfoTask) -> BackendEvent<'s> {
    match task {
        PlatformInfoTask::FetchCurrentEpochInfo => {
            match ExtendedEpochInfo::fetch_current_with_metadata(sdk).await {
                Ok((epoch_info, metadata)) => {
>>>>>>> 188cb5d6

                    BackendEvent::TaskCompleted {
                        task: Task::PlatformInfo(task),
                        execution_result: Ok(format_extended_epoch_info(epoch_info, metadata, true).into()),
                    }
                }
<<<<<<< HEAD
            }
            Err(e) => BackendEvent::TaskCompleted {
                task: Task::PlatformInfo(task),
                execution_result: Err(e.to_string()),
            },
        },
        PlatformInfoTask::FetchSpecificEpochInfo(epoch_num) => match ExtendedEpochInfo::fetch(&sdk, epoch_num).await {
            Ok(Some(epoch_info)) => {
                let epoch_info = as_toml(&epoch_info);

                BackendEvent::TaskCompleted {
=======
                Err(e) => BackendEvent::TaskCompleted {
>>>>>>> 188cb5d6
                    task: Task::PlatformInfo(task),
                    execution_result: Err(e.to_string()),
                },
            }
        }
        PlatformInfoTask::FetchSpecificEpochInfo(epoch_num) => {
            match ExtendedEpochInfo::fetch_with_metadata(sdk, epoch_num, None).await {
                Ok((Some(epoch_info), metadata)) => {
                    BackendEvent::TaskCompleted {
                        task: Task::PlatformInfo(task),
                        execution_result: Ok(format_extended_epoch_info(epoch_info, metadata, false).into()),
                    }
                }
                Ok((None, _)) => BackendEvent::TaskCompleted {
                    task: Task::PlatformInfo(task),
                    execution_result: Ok("No epoch".into()),
                },
                Err(e) => BackendEvent::TaskCompleted {
                    task: Task::PlatformInfo(task),
                    execution_result: Err(e.to_string()),
                },
            }
        }
        PlatformInfoTask::FetchManyEpochInfo(epoch_num, limit) => {
            let query: LimitQuery<EpochIndex> = LimitQuery {
                query: epoch_num,
                limit: Some(limit),
            };

            match ExtendedEpochInfo::fetch_many(&sdk, query).await {
                Ok(epoch_infos) => {
                    let epoch_info = as_toml(&epoch_infos);

                    BackendEvent::TaskCompleted {
                        task: Task::PlatformInfo(task),
                        execution_result: Ok(epoch_info.into()),
                    }
                }
                Err(e) => BackendEvent::TaskCompleted {
                    task: Task::PlatformInfo(task),
                    execution_result: Err(e.to_string()),
                },
            }
        }
        PlatformInfoTask::FetchCurrentVersionVotingState => {
            match ProtocolVersionVoteCount::fetch_many(&sdk, ()).await {
                Ok(votes) => {
                    let votes_info = votes
                        .into_iter()
                        .map(|(key, value)| {
                            format!(
                                "Version {} -> {}",
                                key,
                                value
                                    .map(|v| format!("{} votes", v))
                                    .unwrap_or("No votes".to_string())
                            )
                        })
                        .collect::<Vec<_>>()
                        .join("\n");

                    BackendEvent::TaskCompleted {
                        task: Task::PlatformInfo(task),
                        execution_result: Ok(votes_info.into()),
                    }
                }
                Err(e) => BackendEvent::TaskCompleted {
                    task: Task::PlatformInfo(task),
                    execution_result: Err(e.to_string()),
                },
            }
        }
    }
}<|MERGE_RESOLUTION|>--- conflicted
+++ resolved
@@ -1,23 +1,13 @@
-<<<<<<< HEAD
 use std::sync::Arc;
 use std::collections::BTreeMap;
-use rs_sdk::platform::LimitQuery;
-use dpp::block::epoch::EpochIndex;
-use rs_sdk::{platform::Fetch, Sdk};
-use dpp::block::extended_epoch_info::ExtendedEpochInfo;
-use rs_sdk::platform::types::epoch::ExtendedEpochInfoEx;
-use rs_sdk::platform::FetchMany;
-use dpp::version::ProtocolVersionVoteCount;
-=======
 use chrono::LocalResult;
 use dpp::{
     block::{epoch::EpochIndex, extended_epoch_info::ExtendedEpochInfo},
     version::ProtocolVersionVoteCount,
 };
 use rs_sdk::{Error, platform::{types::epoch::ExtendedEpochInfoEx, Fetch, FetchMany, LimitQuery}, Sdk};
->>>>>>> 188cb5d6
 
-use crate::backend::{as_toml, BackendEvent, Task};
+use crate::backend::{BackendEvent, Task};
 use chrono::prelude::*;
 use chrono_humanize::{Accuracy, HumanTime, Tense};
 use dapi_grpc::platform::v0::ResponseMetadata;
@@ -30,16 +20,6 @@
     FetchSpecificEpochInfo(u16),
     FetchManyEpochInfo(u16, u32), // second is count
 }
-<<<<<<< HEAD
-pub(super) async fn run_platform_task<'s>(
-    sdk: Arc<Sdk>,
-    task: PlatformInfoTask,
-) -> BackendEvent<'s> {
-    match task {
-        PlatformInfoTask::FetchCurrentEpochInfo => match ExtendedEpochInfo::fetch_current(&sdk).await {
-            Ok(epoch_info) => {
-                let epoch_info = as_toml(&epoch_info);
-=======
 
 fn format_extended_epoch_info(epoch_info: ExtendedEpochInfo, metadata: ResponseMetadata, is_current: bool) -> String {
     let readable_block_time = match Utc.timestamp_millis_opt(metadata.time_ms as i64) {
@@ -74,33 +54,19 @@
 
     format!("current height: {}\ncurrent core height: {}\ncurrent block time: {} ({})\n{}epoch: {}\n * start height: {}\n * start core height: {}\n * start time: {} ({})\n * fee multiplier: {}\n", metadata.height, metadata.core_chain_locked_height, metadata.time_ms, readable_block_time, in_string, epoch_info.index(), epoch_info.first_block_height(), epoch_info.first_core_block_height(), epoch_info.first_block_time(), readable_epoch_start_time,  epoch_info.fee_multiplier())
 }
+
 pub(super) async fn run_platform_task<'s>(sdk: &Sdk, task: PlatformInfoTask) -> BackendEvent<'s> {
     match task {
         PlatformInfoTask::FetchCurrentEpochInfo => {
             match ExtendedEpochInfo::fetch_current_with_metadata(sdk).await {
                 Ok((epoch_info, metadata)) => {
->>>>>>> 188cb5d6
 
                     BackendEvent::TaskCompleted {
                         task: Task::PlatformInfo(task),
                         execution_result: Ok(format_extended_epoch_info(epoch_info, metadata, true).into()),
                     }
                 }
-<<<<<<< HEAD
-            }
-            Err(e) => BackendEvent::TaskCompleted {
-                task: Task::PlatformInfo(task),
-                execution_result: Err(e.to_string()),
-            },
-        },
-        PlatformInfoTask::FetchSpecificEpochInfo(epoch_num) => match ExtendedEpochInfo::fetch(&sdk, epoch_num).await {
-            Ok(Some(epoch_info)) => {
-                let epoch_info = as_toml(&epoch_info);
-
-                BackendEvent::TaskCompleted {
-=======
                 Err(e) => BackendEvent::TaskCompleted {
->>>>>>> 188cb5d6
                     task: Task::PlatformInfo(task),
                     execution_result: Err(e.to_string()),
                 },
