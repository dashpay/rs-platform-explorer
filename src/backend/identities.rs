//! Identities backend logic.

use std::{cmp, collections::BTreeMap, time::Duration};

use dapi_grpc::{
    core::v0::{
        BroadcastTransactionRequest, GetStatusRequest, GetTransactionRequest,
        GetTransactionResponse,
    },
    platform::v0::{
        get_identity_balance_request, get_identity_balance_request::GetIdentityBalanceRequestV0,
        GetIdentityBalanceRequest,
    },
};
<<<<<<< HEAD
use rs_sdk::{
    platform::{
        transition::{
            broadcast::BroadcastStateTransition, put_identity::PutIdentity,
            top_up_identity::TopUpIdentity, withdraw_from_identity::WithdrawFromIdentity,
        },
        Fetch,
    },
    Sdk,
};
=======
>>>>>>> 188cb5d6
use dpp::{
    bls_signatures::PrivateKey,
    dashcore::{psbt::serialize::Serialize, Address, Network, Transaction},
    identity::{
        accessors::{IdentityGettersV0, IdentitySettersV0},
        identity_public_key::{accessors::v0::IdentityPublicKeyGettersV0, v0::IdentityPublicKeyV0},
        KeyType, PartialIdentity, Purpose as KeyPurpose, Purpose,
        SecurityLevel as KeySecurityLevel, SecurityLevel,
    },
    platform_value::{string_encoding::Encoding, BinaryData, Identifier},
    prelude::{AssetLockProof, Identity, IdentityPublicKey},
    state_transition::{
        identity_update_transition::{
            methods::IdentityUpdateTransitionMethodsV0, v0::IdentityUpdateTransitionV0,
        },
        proof_result::StateTransitionProofResult,
        public_key_in_creation::v0::IdentityPublicKeyInCreationV0,
        StateTransition,
    },
    version::PlatformVersion,
};
use rand::{rngs::StdRng, SeedableRng};
use rs_dapi_client::{DapiRequestExecutor, RequestSettings};
use rs_sdk::{
    platform::{
        transition::{
            broadcast::BroadcastStateTransition, put_identity::PutIdentity,
            top_up_identity::TopUpIdentity, withdraw_from_identity::WithdrawFromIdentity,
        },
        Fetch,
    },
    Sdk,
};
use simple_signer::signer::SimpleSigner;
use tokio::sync::{MappedMutexGuard, MutexGuard};

use super::{state::IdentityPrivateKeysMap, AppStateUpdate, CompletedTaskPayload};
use crate::backend::{error::Error, stringify_result_keep_item, AppState, BackendEvent, Task};

pub(super) async fn fetch_identity_by_b58_id(
    sdk: &Sdk,
    base58_id: &str,
) -> Result<(Option<Identity>, String), String> {
    let id_bytes = Identifier::from_string(base58_id, Encoding::Base58)
        .map_err(|_| "can't parse identifier as base58 string".to_owned())?;

    let fetch_result = Identity::fetch(sdk, id_bytes).await;
    stringify_result_keep_item(fetch_result)
}

#[derive(Clone, Copy, PartialEq)]
pub enum IdentityTask {
    RegisterIdentity(u64),
    TopUpIdentity(u64),
    WithdrawFromIdentity(u64),
    Refresh,
    CopyIdentityId,
    AddIdentityKey {
        key_type: KeyType,
        security_level: KeySecurityLevel,
        purpose: KeyPurpose,
    },
}

impl AppState {
    pub(crate) async fn run_identity_task(&self, sdk: &Sdk, task: IdentityTask) -> BackendEvent {
        match task {
            IdentityTask::RegisterIdentity(amount) => {
                let result = self.register_new_identity(sdk, amount).await;
                let execution_result = result
                    .as_ref()
                    .map(|_| "Executed successfully".into())
                    .map_err(|e| e.to_string());
                let app_state_update = match result {
                    Ok(identity) => AppStateUpdate::LoadedIdentity(identity),
                    Err(_) => AppStateUpdate::IdentityRegistrationProgressed,
                };

                BackendEvent::TaskCompletedStateChange {
                    task: Task::Identity(task),
                    execution_result,
                    app_state_update,
                }
            }
            IdentityTask::Refresh => {
                let result = self.refresh_identity(sdk).await;
                let execution_result = result
                    .as_ref()
                    .map(|_| "Executed successfully".into())
                    .map_err(|e| e.to_string());
                let app_state_update = match result {
                    Ok(identity) => AppStateUpdate::LoadedIdentity(identity),
                    Err(_) => AppStateUpdate::IdentityRegistrationProgressed,
                };

                BackendEvent::TaskCompletedStateChange {
                    task: Task::Identity(task),
                    execution_result,
                    app_state_update,
                }
            }
            IdentityTask::TopUpIdentity(amount) => {
                let result = self.top_up_identity(sdk, amount).await;
                let execution_result = result
                    .as_ref()
                    .map(|_| "Top up success".into())
                    .map_err(|e| e.to_string());
                match result {
                    Ok(identity) => BackendEvent::TaskCompletedStateChange {
                        task: Task::Identity(task),
                        execution_result,
                        app_state_update: AppStateUpdate::LoadedIdentity(identity),
                    },
                    Err(e) => BackendEvent::TaskCompleted {
                        task: Task::Identity(task),
                        execution_result: Err(e.to_string()),
                    },
                }
            }
            IdentityTask::WithdrawFromIdentity(amount) => {
                let result = self.withdraw_from_identity(sdk, amount).await;
                let execution_result = result
                    .as_ref()
                    .map(|_| "Successful withdrawal".into())
                    .map_err(|e| e.to_string());
                match result {
                    Ok(identity) => BackendEvent::TaskCompletedStateChange {
                        task: Task::Identity(task),
                        execution_result,
                        app_state_update: AppStateUpdate::LoadedIdentity(identity),
                    },
                    Err(e) => BackendEvent::TaskCompleted {
                        task: Task::Identity(task),
                        execution_result: Err(e.to_string()),
                    },
                }
            }
            IdentityTask::CopyIdentityId => {
                if let Some(loaded_identity) = self.loaded_identity.lock().await.as_ref() {
                    let id = loaded_identity.id();
                    cli_clipboard::set_contents(id.to_string(Encoding::Base58)).unwrap();
                    BackendEvent::TaskCompleted {
                        task: Task::Identity(task),
                        execution_result: Ok("Copied Identity Id".into()),
                    }
                } else {
                    BackendEvent::None
                }
            }
            IdentityTask::AddIdentityKey {
                key_type,
                security_level,
                purpose,
            } => {
                let loaded_identity_lock = self.loaded_identity.lock().await;
                let loaded_identity = if loaded_identity_lock.is_some() {
                    MutexGuard::map(loaded_identity_lock, |identity| {
                        identity.as_mut().expect("checked above")
                    })
                } else {
                    return BackendEvent::TaskCompleted {
                        task: Task::Identity(task),
                        execution_result: Err("No identity loaded".to_owned()),
                    };
                };

                let identity_private_keys_lock = self.identity_private_keys.lock().await;
                match add_identity_key(
                    sdk,
                    loaded_identity,
                    identity_private_keys_lock,
                    key_type,
                    security_level,
                    purpose,
                )
                .await
                {
                    Ok(app_state_update) => BackendEvent::TaskCompletedStateChange {
                        task: Task::Identity(task),
                        execution_result: Ok(CompletedTaskPayload::String(
                            "Successfully added a key to the identity".to_owned(),
                        )),
                        app_state_update,
                    },
                    Err(e) => BackendEvent::TaskCompleted {
                        task: Task::Identity(task),
                        execution_result: Err(e),
                    },
                }
            }
        }
    }

    pub(crate) async fn refresh_identity<'s>(
        &'s self,
        sdk: &Sdk,
    ) -> Result<MappedMutexGuard<'s, Identity>, Error> {
        let mut loaded_identity = self.loaded_identity.lock().await;

        if let Some(identity) = loaded_identity.as_ref() {
            let refreshed_identity = Identity::fetch(sdk, identity.id()).await?;
            if let Some(refreshed_identity) = refreshed_identity {
                loaded_identity.replace(refreshed_identity);
            }
        }
        let identity_result =
            MutexGuard::map(loaded_identity, |x| x.as_mut().expect("assigned above"));
        Ok(identity_result)
    }

    pub(crate) async fn refresh_identity_balance(&mut self, sdk: &Sdk) -> Result<(), Error> {
        if let Some(identity) = self.loaded_identity.blocking_lock().as_mut() {
            let balance = u64::fetch(
                sdk,
                GetIdentityBalanceRequest {
                    version: Some(get_identity_balance_request::Version::V0(
                        GetIdentityBalanceRequestV0 {
                            id: identity.id().to_vec(),
                            prove: true,
                        },
                    )),
                },
            )
            .await?;
            if let Some(balance) = balance {
                identity.set_balance(balance)
            }
        }
        Ok(())
    }

    pub(crate) async fn register_new_identity<'s>(
        &'s self,
        sdk: &Sdk,
        amount: u64,
    ) -> Result<MappedMutexGuard<'s, Identity>, Error> {
        // First we need to make the transaction from the wallet
        // We start by getting a lock on the wallet

        let mut loaded_wallet = self.loaded_wallet.lock().await;
        let Some(wallet) = loaded_wallet.as_mut() else {
            return Err(Error::IdentityRegistrationError(
                "No wallet loaded".to_string(),
            ));
        };

        //// Core steps

        let mut identity_asset_lock_private_key_in_creation = self
            .identity_asset_lock_private_key_in_creation
            .lock()
            .await;

        // We create the wallet registration transaction, this locks funds that we
        // can transfer from core to platform
        let (
            asset_lock_transaction,
            asset_lock_proof_private_key,
            maybe_asset_lock_proof,
            maybe_identity_info,
        ) = if let Some((
            asset_lock_transaction,
            asset_lock_proof_private_key,
            maybe_asset_lock_proof,
            maybe_identity,
        )) = identity_asset_lock_private_key_in_creation.as_ref()
        {
            (
                asset_lock_transaction.clone(),
                asset_lock_proof_private_key.clone(),
                maybe_asset_lock_proof.clone(),
                maybe_identity.clone(),
            )
        } else {
            let (asset_lock_transaction, asset_lock_proof_private_key) =
                wallet.registration_transaction(None, amount)?;

            identity_asset_lock_private_key_in_creation.replace((
                asset_lock_transaction.clone(),
                asset_lock_proof_private_key,
                None,
                None,
            ));

            (
                asset_lock_transaction,
                asset_lock_proof_private_key,
                None,
                None,
            )
        };

        let asset_lock_proof = if let Some(asset_lock_proof) = maybe_asset_lock_proof {
            asset_lock_proof.clone()
        } else {
            let asset_lock = Self::broadcast_and_retrieve_asset_lock(
                sdk,
                &asset_lock_transaction,
                &wallet.receive_address(),
            )
            .await
            .map_err(|e| {
                Error::SdkExplainedError("broadcasting transaction failed".to_string(), e)
            })?;

            identity_asset_lock_private_key_in_creation.replace((
                asset_lock_transaction.clone(),
                asset_lock_proof_private_key,
                Some(asset_lock.clone()),
                None,
            ));

            asset_lock
        };

        //// Platform steps

        let (identity, keys): (Identity, BTreeMap<IdentityPublicKey, Vec<u8>>) =
            if let Some(identity_info) = maybe_identity_info {
                identity_info.clone()
            } else {
                let mut std_rng = StdRng::from_entropy();
                let (mut identity, keys): (Identity, BTreeMap<IdentityPublicKey, Vec<u8>>) =
                    Identity::random_identity_with_main_keys_with_private_key(
                        2,
                        &mut std_rng,
                        sdk.version(),
                    )?;
                identity.set_id(
                    asset_lock_proof
                        .create_identifier()
                        .expect("expected to create an identifier"),
                );

                identity_asset_lock_private_key_in_creation.replace((
                    asset_lock_transaction.clone(),
                    asset_lock_proof_private_key,
                    Some(asset_lock_proof.clone()),
                    Some((identity.clone(), keys.clone())),
                ));

                (identity, keys)
            };

        let mut signer = SimpleSigner::default();

        signer.add_keys(keys);

        let updated_identity = identity
            .put_to_platform_and_wait_for_response(
                sdk,
                asset_lock_proof.clone(),
                &asset_lock_proof_private_key,
                &signer,
            )
            .await?;

        if updated_identity.id() != identity.id() {
            panic!("identity ids don't match");
        }

        let mut loaded_identity = self.loaded_identity.lock().await;

        loaded_identity.replace(updated_identity);
        let identity_result =
            MutexGuard::map(loaded_identity, |x| x.as_mut().expect("assigned above"));

        let keys = identity_asset_lock_private_key_in_creation
            .take()
            .expect("expected something to be in creation")
            .3
            .expect("expected an identity")
            .1
            .into_iter()
            .map(|(key, private_key)| ((identity.id(), key.id()), private_key));

        let mut identity_private_keys = self.identity_private_keys.lock().await;

        identity_private_keys.extend(keys);

        Ok(identity_result)
    }

    pub(crate) async fn top_up_identity<'s>(
        &'s self,
        sdk: &Sdk,
        amount: u64,
    ) -> Result<MappedMutexGuard<'s, Identity>, Error> {
        // First we need to make the transaction from the wallet
        // We start by getting a lock on the wallet

        let mut loaded_wallet = self.loaded_wallet.lock().await;
        let Some(wallet) = loaded_wallet.as_mut() else {
            return Err(Error::IdentityRegistrationError(
                "No wallet loaded".to_string(),
            ));
        };

        let mut identity_lock = self.loaded_identity.lock().await;

        let Some(identity) = identity_lock.as_mut() else {
            return Err(Error::IdentityTopUpError("No identity loaded".to_string()));
        };

        //// Core steps

        let mut identity_asset_lock_private_key_in_top_up =
            self.identity_asset_lock_private_key_in_top_up.lock().await;

        // We create the wallet registration transaction, this locks funds that we
        // can transfer from core to platform
        let (asset_lock_transaction, asset_lock_proof_private_key, maybe_asset_lock_proof) =
            if let Some((
                asset_lock_transaction,
                asset_lock_proof_private_key,
                maybe_asset_lock_proof,
            )) = identity_asset_lock_private_key_in_top_up.as_ref()
            {
                (
                    asset_lock_transaction.clone(),
                    asset_lock_proof_private_key.clone(),
                    maybe_asset_lock_proof.clone(),
                )
            } else {
                let (asset_lock_transaction, asset_lock_proof_private_key) =
                    wallet.registration_transaction(None, amount)?;

                identity_asset_lock_private_key_in_top_up.replace((
                    asset_lock_transaction.clone(),
                    asset_lock_proof_private_key,
                    None,
                ));

                (asset_lock_transaction, asset_lock_proof_private_key, None)
            };

        let asset_lock_proof = if let Some(asset_lock_proof) = maybe_asset_lock_proof {
            asset_lock_proof.clone()
        } else {
            let asset_lock = Self::broadcast_and_retrieve_asset_lock(
                sdk,
                &asset_lock_transaction,
                &wallet.receive_address(),
            )
            .await
            .map_err(|e| {
                Error::SdkExplainedError("error broadcasting transaction".to_string(), e)
            })?;

            identity_asset_lock_private_key_in_top_up.replace((
                asset_lock_transaction.clone(),
                asset_lock_proof_private_key,
                Some(asset_lock.clone()),
            ));

            asset_lock
        };

        //// Platform steps

        let updated_identity_balance: u64 = identity
            .top_up_identity(sdk, asset_lock_proof.clone(), &asset_lock_proof_private_key)
            .await?;

        identity.set_balance(updated_identity_balance);

        Ok(MutexGuard::map(identity_lock, |identity| {
            identity.as_mut().expect("checked above")
        })) // TODO too long above, better to refactor this one
    }

    pub(crate) async fn withdraw_from_identity<'s>(
        &'s self,
        sdk: &Sdk,
        amount: u64,
    ) -> Result<MappedMutexGuard<'s, Identity>, Error> {
        // First we need to make the transaction from the wallet
        // We start by getting a lock on the wallet

        let mut loaded_wallet = self.loaded_wallet.lock().await;
        let Some(wallet) = loaded_wallet.as_mut() else {
            return Err(Error::IdentityRegistrationError(
                "No wallet loaded".to_string(),
            ));
        };

        let new_receive_address = wallet.receive_address();

        let mut identity_lock = self.loaded_identity.lock().await;
        let Some(identity) = identity_lock.as_mut() else {
            return Err(Error::IdentityTopUpError("No identity loaded".to_string()));
        };

        let identity_public_key = identity
            .get_first_public_key_matching(
                Purpose::WITHDRAW,
                SecurityLevel::full_range().into(),
                KeyType::all_key_types().into(),
            )
            .ok_or(Error::IdentityWithdrawalError(
                "no withdrawal public key".to_string(),
            ))?;

        let loaded_identity_private_keys = self.identity_private_keys.lock().await;
        let Some(private_key) =
            loaded_identity_private_keys.get(&(identity.id(), identity_public_key.id()))
        else {
            return Err(Error::IdentityTopUpError(
                "No private key for withdrawal".to_string(),
            ));
        };

        let mut signer = SimpleSigner::default();

        signer.add_key(identity_public_key.clone(), private_key.to_vec());

        //// Platform steps

        let updated_identity_balance = identity
            .withdraw(sdk, new_receive_address, amount, None, signer, None)
            .await?;

        identity.set_balance(updated_identity_balance);

        Ok(MutexGuard::map(identity_lock, |identity| {
            identity.as_mut().expect("checked above")
        })) // TODO
    }

    pub(crate) async fn broadcast_and_retrieve_asset_lock(
        sdk: &Sdk,
        asset_lock_transaction: &Transaction,
        address: &Address,
    ) -> Result<AssetLockProof, rs_sdk::Error> {
        let _span = tracing::debug_span!(
            "broadcast_and_retrieve_asset_lock",
            transaction_id = asset_lock_transaction.txid().to_string(),
        )
        .entered();

        let block_hash = sdk
            .execute(GetStatusRequest {}, RequestSettings::default())
            .await?
            .chain
            .map(|chain| chain.best_block_hash)
<<<<<<< HEAD
            .ok_or_else(|| {
                rs_sdk::Error::DapiClientError("missing `chain` field".to_owned())
            })?;
=======
            .ok_or_else(|| rs_sdk::Error::DapiClientError("missing `chain` field".to_owned()))?;
>>>>>>> 188cb5d6

        tracing::debug!(
            "starting the stream from the tip block hash {}",
            hex::encode(&block_hash)
        );

        let mut asset_lock_stream = sdk
            .start_instant_send_lock_stream(block_hash, address)
            .await?;

        tracing::debug!("stream is started");

        // we need to broadcast the transaction to core
        let request = BroadcastTransactionRequest {
            transaction: asset_lock_transaction.serialize(), /* transaction but how to encode it
                                                              * as bytes?, */
            allow_high_fees: false,
            bypass_limits: false,
        };

        tracing::debug!("broadcast the transaction");

        match sdk.execute(request, RequestSettings::default()).await {
            Ok(_) => tracing::debug!("transaction is successfully broadcasted"),
            Err(error) if error.to_string().contains("AlreadyExists") => {
                // Transaction is already broadcasted. We need to restart the stream from a
                // block when it was mined

                tracing::warn!("transaction is already broadcasted");

                let GetTransactionResponse { block_hash, .. } = sdk
                    .execute(
                        GetTransactionRequest {
                            id: asset_lock_transaction.txid().to_string(),
                        },
                        RequestSettings::default(),
                    )
                    .await?;

                tracing::debug!(
                    "restarting the stream from the transaction minded block hash {}",
                    hex::encode(&block_hash)
                );

                asset_lock_stream = sdk
                    .start_instant_send_lock_stream(block_hash, address)
                    .await?;

                tracing::debug!("stream is started");
            }
            Err(error) => {
                tracing::error!("transaction broadcast failed: {error}");

                return Err(error.into());
            }
        };

        tracing::debug!("waiting for asset lock proof");

        sdk.wait_for_asset_lock_proof_for_transaction(
            asset_lock_stream,
            asset_lock_transaction,
            Some(Duration::from_secs(4 * 60)),
        )
        .await
    }
}

async fn add_identity_key<'a>(
    sdk: &Sdk,
    mut loaded_identity: MappedMutexGuard<'a, Identity>,
    mut identity_private_keys: MutexGuard<'a, IdentityPrivateKeysMap>,
    key_type: KeyType,
    security_level: KeySecurityLevel,
    purpose: KeyPurpose,
) -> Result<AppStateUpdate<'a>, String> {
    let mut rng = StdRng::from_entropy();
    let platform_version = PlatformVersion::latest();

    let (public_key, private_key) = key_type
        .random_public_and_private_key_data(&mut rng, &platform_version)
        .map_err(|e| format!("Cannot generate key pair: {e}"))?;
    let identity_public_key: IdentityPublicKey = IdentityPublicKeyV0 {
        id: loaded_identity.get_public_key_max_id() + 1,
        purpose,
        security_level,
        contract_bounds: None,
        key_type,
        read_only: false,
        data: public_key.into(),
        disabled_at: None,
    }
    .into();

    let (master_public_key_id, master_public_key) = loaded_identity
        .public_keys()
        .iter()
        .find(|(_, key)| key.security_level() == KeySecurityLevel::MASTER)
        .ok_or_else(|| "No master key found for identity".to_owned())?;
    let master_private_key = identity_private_keys
        .get(&(loaded_identity.id(), *master_public_key_id))
        .ok_or_else(|| "Master private key not found".to_owned())?;

    let mut signer = SimpleSigner::default();
    signer.add_key(master_public_key.clone(), master_private_key.to_vec());
    signer.add_key(identity_public_key.clone(), private_key.clone());

    let mut identity_updated = loaded_identity.clone();
    identity_updated.bump_revision();

    let new_identity_nonce = sdk
        .get_identity_nonce(identity_updated.id(), true, None)
        .await
        .map_err(|e| format!("Can't get new identity nonce: {e}"))?;

    let identity_update_transition = IdentityUpdateTransitionV0::try_from_identity_with_signer(
        &identity_updated,
        master_public_key_id,
        vec![Into::<IdentityPublicKeyInCreationV0>::into(identity_public_key.clone()).into()],
        Vec::new(),
        None,
        new_identity_nonce,
        &signer,
        &platform_version,
        None,
    )
    .map_err(|e| format!("Unable to create state transition: {e}"))?;

    let StateTransitionProofResult::VerifiedPartialIdentity(PartialIdentity {
        loaded_public_keys,
        balance: Some(balance),
        revision: Some(revision),
        ..
    }) = identity_update_transition
        .broadcast_and_wait(sdk, None)
        .await
        .map_err(|e| format!("Error broadcasting identity update transition: {e}"))?
    else {
        return Err(format!("Cannot verify identity update transition proof"));
    };

    loaded_identity.set_balance(balance);
    loaded_identity.set_revision(revision);
    loaded_identity.set_public_keys(loaded_public_keys);

    identity_private_keys.insert(
        (loaded_identity.id(), identity_public_key.id()),
        private_key,
    );

    Ok(AppStateUpdate::LoadedIdentity(loaded_identity))
}<|MERGE_RESOLUTION|>--- conflicted
+++ resolved
@@ -12,19 +12,6 @@
         GetIdentityBalanceRequest,
     },
 };
-<<<<<<< HEAD
-use rs_sdk::{
-    platform::{
-        transition::{
-            broadcast::BroadcastStateTransition, put_identity::PutIdentity,
-            top_up_identity::TopUpIdentity, withdraw_from_identity::WithdrawFromIdentity,
-        },
-        Fetch,
-    },
-    Sdk,
-};
-=======
->>>>>>> 188cb5d6
 use dpp::{
     bls_signatures::PrivateKey,
     dashcore::{psbt::serialize::Serialize, Address, Network, Transaction},
@@ -570,13 +557,7 @@
             .await?
             .chain
             .map(|chain| chain.best_block_hash)
-<<<<<<< HEAD
-            .ok_or_else(|| {
-                rs_sdk::Error::DapiClientError("missing `chain` field".to_owned())
-            })?;
-=======
             .ok_or_else(|| rs_sdk::Error::DapiClientError("missing `chain` field".to_owned()))?;
->>>>>>> 188cb5d6
 
         tracing::debug!(
             "starting the stream from the tip block hash {}",
