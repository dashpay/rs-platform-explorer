//! Strategies management backend module.

use std::{
    collections::{BTreeMap, BTreeSet, VecDeque}, fs::File, io::Write, time::Instant
};

use dapi_grpc::platform::v0::{
    get_epochs_info_request, get_epochs_info_response,
    wait_for_state_transition_result_response::{
        self, wait_for_state_transition_result_response_v0,
    },
    GetEpochsInfoRequest,
};
use dpp::{
    block::{block_info::BlockInfo, epoch::Epoch}, dashcore::PrivateKey, data_contract::{
        accessors::v0::DataContractV0Getters, created_data_contract::CreatedDataContract, DataContract
    }, identity::{
        accessors::IdentityGettersV0, state_transition::asset_lock_proof::AssetLockProof, Identity,
        PartialIdentity,
    }, platform_value::{string_encoding::Encoding, Identifier}, serialization::{PlatformDeserializableWithPotentialValidationFromVersionedStructure, PlatformSerializableWithPlatformVersion}, state_transition::{data_contract_create_transition::DataContractCreateTransition, documents_batch_transition::{document_base_transition::v0::v0_methods::DocumentBaseTransitionV0Methods, document_transition::DocumentTransition, DocumentCreateTransition, DocumentsBatchTransition}, StateTransition, StateTransitionLike}, version::PlatformVersion
};
use drive::{
    drive::{
        document::query::{QueryDocumentsOutcome, QueryDocumentsOutcomeV0Methods},
        identity::key::fetch::IdentityKeysRequest, Drive,
    }, error::proof::ProofError, query::DriveQuery
};
use futures::future::join_all;
use rand::{rngs::StdRng, SeedableRng};
use rs_dapi_client::{DapiRequest, DapiRequestExecutor, RequestSettings};
use rs_sdk::{
    platform::{transition::broadcast_request::BroadcastRequestForStateTransition, Fetch},
    Sdk,
};
use simple_signer::signer::SimpleSigner;
use strategy_tests::{
    frequency::Frequency, operations::{FinalizeBlockOperation, Operation}, LocalDocumentQuery, StartIdentities, Strategy, StrategyConfig
};
use tokio::sync::{Mutex, MutexGuard};
use tracing::{error, info};

use super::{
    insight::InsightAPIClient, state::{ContractFileName, KnownContractsMap}, AppState, AppStateUpdate,
    BackendEvent, StrategyCompletionResult, StrategyContractNames,
};
use crate::backend::Wallet;

#[derive(Debug, PartialEq, Clone)]
pub enum StrategyTask {
    CreateStrategy(String),
    ImportStrategy(String),
    ExportStrategy(String),
    SelectStrategy(String),
    DeleteStrategy(String),
    CloneStrategy(String),
    SetContractsWithUpdates(String, Vec<String>),
    SetIdentityInserts {
        strategy_name: String,
        identity_inserts_frequency: Frequency,
    },
    SetStartIdentities {
        strategy_name: String,
        count: u8,
        keys_count: u8,
    },
    AddOperation {
        strategy_name: String,
        operation: Operation,
    },
    RunStrategy(String, u64, bool),
    RemoveLastContract(String),
    RemoveIdentityInserts(String),
    RemoveStartIdentities(String),
    RemoveLastOperation(String),
}

pub async fn run_strategy_task<'s>(
    sdk: &Sdk,
    app_state: &'s AppState,
    task: StrategyTask,
    insight: &'s InsightAPIClient,
) -> BackendEvent<'s> {
    match task {
        StrategyTask::CreateStrategy(strategy_name) => {
            let mut strategies_lock = app_state.available_strategies.lock().await;
            let mut contract_names_lock =
                app_state.available_strategies_contract_names.lock().await;
            let mut selected_strategy_lock = app_state.selected_strategy.lock().await;

            strategies_lock.insert(strategy_name.clone(), Strategy::default());
            *selected_strategy_lock = Some(strategy_name.clone());
            contract_names_lock.insert(strategy_name.clone(), Default::default());

            BackendEvent::AppStateUpdated(AppStateUpdate::SelectedStrategy(
                strategy_name.clone(),
                MutexGuard::map(strategies_lock, |strategies| {
                    strategies.get_mut(&strategy_name).expect("strategy exists")
                }),
                MutexGuard::map(contract_names_lock, |names| {
                    names.get_mut(&strategy_name).expect("inconsistent data")
                }),
            ))
        }
        StrategyTask::ImportStrategy(url) => {
            let platform_version = PlatformVersion::latest();
        
            match reqwest::get(&url).await {
                Ok(response) => {
                    if response.status().is_success() {
                        match response.bytes().await {
                            Ok(bytes) => {
                                match Strategy::versioned_deserialize(&bytes, true, &platform_version) {
                                    Ok(strategy) => {
                                        let strategy_name = url.split('/').last()
                                            .map(|s| s.rsplit_once('.').map_or(s, |(name, _)| name))
                                            .map(|s| s.to_string())
                                            .expect("Expected to extract the filename from the imported Strategy file");
                                                                        
                                        let mut strategies_lock = app_state.available_strategies.lock().await;
                                        strategies_lock.insert(strategy_name.clone(), strategy.clone());

                                        // We need to add the contracts to available_strategies_contract_names so they can be displayed.
                                        // In order to do so, we need to convert contracts_with_updates into Base58-encoded IDs
                                        let mut strategy_contracts_with_updates_in_format: StrategyContractNames = Vec::new();
                                        for (contract, maybe_updates) in strategy.contracts_with_updates {
                                            let contract_name = contract.data_contract().id().to_string(Encoding::Base58);
                                            if let Some(update_map) = maybe_updates {
                                                let formatted_update_map = update_map.into_iter().map(|(block_number, created_contract)| {
                                                    let contract_name = created_contract.data_contract().id().to_string(Encoding::Base58);
                                                    (block_number, contract_name)
                                                }).collect::<BTreeMap<u64, ContractFileName>>();

                                                strategy_contracts_with_updates_in_format.push((contract_name, Some(formatted_update_map)));
                                            } else {
                                                strategy_contracts_with_updates_in_format.push((contract_name, None));
                                            }
                                        }

                                        let mut contract_names_lock = app_state.available_strategies_contract_names.lock().await;
                                        contract_names_lock.insert(strategy_name.clone(), strategy_contracts_with_updates_in_format);

                                        BackendEvent::AppStateUpdated(AppStateUpdate::SelectedStrategy(
                                            strategy_name.clone(),
                                            MutexGuard::map(strategies_lock, |strategies| {
                                                strategies.get_mut(&strategy_name).expect("Expected to find the strategy in available_strategies")
                                            }),
                                            MutexGuard::map(contract_names_lock, |names| {
                                                names.get_mut(&strategy_name).expect("Expected to find the strategy in available_strategies_contract_names")
                                            }),
                                        ))
                                    },
                                    Err(e) => {
                                        error!("Failed to deserialize strategy: {}", e);
                                        BackendEvent::None
                                    }
                                }
                            },
                            Err(e) => {
                                error!("Failed to fetch strategy data: {}", e);
                                BackendEvent::None
                            }
                        }
                    } else {
                        error!("Failed to fetch strategy: HTTP {}", response.status());
                        BackendEvent::None
                    }
                },
                Err(e) => {
                    error!("Failed to fetch strategy: {}", e);
                    BackendEvent::None
                }
            }
        }
        StrategyTask::ExportStrategy(ref strategy_name) => {
            let strategies_lock = app_state.available_strategies.lock().await;
            let strategy = strategies_lock.get(strategy_name)
                .expect("Strategy name doesn't exist in app_state.available_strategies");
            let platform_version = PlatformVersion::latest();
        
            match strategy.serialize_to_bytes_with_platform_version(&platform_version) {
                Ok(binary_data) => {
                    let file_name = format!("supporting_files/strategy_exports/{}", strategy_name);
                    let path = std::path::Path::new(&file_name);
        
                    match File::create(&path) {
                        Ok(mut file) => {
                            if let Err(e) = file.write_all(&binary_data) {
                                error!("Failed to write strategy to file: {}", e);
                            }
                            BackendEvent::None
                        },
                        Err(e) => {
                            error!("Failed to create file: {}", e);
                            BackendEvent::None
                        }
                    }
                },
                Err(e) => {
                    error!("Failed to serialize strategy: {}", e);
                    BackendEvent::None
                }
            }
        }
        StrategyTask::SelectStrategy(ref strategy_name) => {
            let mut selected_strategy_lock = app_state.selected_strategy.lock().await;
            let strategies_lock = app_state.available_strategies.lock().await;

            if strategies_lock.contains_key(strategy_name) {
                *selected_strategy_lock = Some(strategy_name.clone());
                BackendEvent::AppStateUpdated(AppStateUpdate::SelectedStrategy(
                    strategy_name.clone(),
                    MutexGuard::map(strategies_lock, |strategies| {
                        strategies.get_mut(strategy_name).expect("strategy exists")
                    }),
                    MutexGuard::map(
                        app_state.available_strategies_contract_names.lock().await,
                        |names| names.get_mut(strategy_name).expect("inconsistent data"),
                    ),
                ))
            } else {
                BackendEvent::None
            }
        }
        StrategyTask::DeleteStrategy(strategy_name) => {
            let mut strategies_lock = app_state.available_strategies.lock().await;
            let mut contract_names_lock =
                app_state.available_strategies_contract_names.lock().await;
            let mut selected_strategy_lock = app_state.selected_strategy.lock().await;

            // Check if the strategy exists and remove it
            if strategies_lock.contains_key(&strategy_name) {
                strategies_lock.remove(&strategy_name);
                contract_names_lock.remove(&strategy_name);

                // If the deleted strategy was the selected one, unset the selected strategy
                if let Some(selected) = selected_strategy_lock.as_ref() {
                    if selected == &strategy_name {
                        *selected_strategy_lock = None;
                    }
                }

                BackendEvent::AppStateUpdated(AppStateUpdate::Strategies(
                    strategies_lock,
                    contract_names_lock,
                ))
            } else {
                BackendEvent::None
            }
        }
        StrategyTask::CloneStrategy(new_strategy_name) => {
            let mut strategies_lock = app_state.available_strategies.lock().await;
            let mut contract_names_lock =
                app_state.available_strategies_contract_names.lock().await;
            let mut selected_strategy_lock = app_state.selected_strategy.lock().await;

            if let Some(selected_strategy_name) = &*selected_strategy_lock {
                if let Some(strategy_to_clone) = strategies_lock.get(selected_strategy_name) {
                    let cloned_strategy = strategy_to_clone.clone();
                    let cloned_display_data = contract_names_lock
                        .get(selected_strategy_name)
                        .cloned()
                        .unwrap_or_default();

                    strategies_lock.insert(new_strategy_name.clone(), cloned_strategy);
                    contract_names_lock.insert(new_strategy_name.clone(), cloned_display_data);

                    *selected_strategy_lock = Some(new_strategy_name.clone());

                    BackendEvent::AppStateUpdated(AppStateUpdate::SelectedStrategy(
                        new_strategy_name.clone(),
                        MutexGuard::map(strategies_lock, |strategies| {
                            strategies
                                .get_mut(&new_strategy_name)
                                .expect("strategy exists")
                        }),
                        MutexGuard::map(contract_names_lock, |names| {
                            names
                                .get_mut(&new_strategy_name)
                                .expect("inconsistent data")
                        }),
                    ))
                } else {
                    BackendEvent::None
                }
            } else {
                BackendEvent::None
            }
        }
        StrategyTask::SetContractsWithUpdates(strategy_name, selected_contract_names) => {
            // Attain state locks
            let mut strategies_lock = app_state.available_strategies.lock().await;
            let known_contracts_lock = app_state.known_contracts.lock().await;
            let supporting_contracts_lock = app_state.supporting_contracts.lock().await;
            let mut contract_names_lock = app_state.available_strategies_contract_names.lock().await;

            if let Some(strategy) = strategies_lock.get_mut(&strategy_name) {
                let platform_version = PlatformVersion::latest();

                // Function to retrieve the contract from either known_contracts or
                // supporting_contracts
                let get_contract = |contract_name: &String| {
                    known_contracts_lock
                        .get(contract_name)
                        .or_else(|| supporting_contracts_lock.get(contract_name))
                        .cloned()
                };

                // Get the loaded identity nonce
                let mut loaded_identity_lock = app_state.loaded_identity.lock().await;
                if loaded_identity_lock.is_some() {
                    drop(loaded_identity_lock);
            
                    let _ = app_state.refresh_identity(&sdk).await;
            
                    loaded_identity_lock = app_state.loaded_identity.lock().await;
                } else {
                    error!("Can't create contracts_with_updates because there's no loaded identity.");
                    return BackendEvent::None;
                }
                let identity_id = loaded_identity_lock.as_ref().expect("Expected a loaded identity").id();
                let identity_nonce = sdk
                    .get_identity_nonce(identity_id, true, None)
                    .await
                    .expect("Couldn't get current identity nonce");
            
                if let Some(first_contract_name) = selected_contract_names.first() {
                    if let Some(data_contract) = get_contract(first_contract_name) {
                        match CreatedDataContract::from_contract_and_identity_nonce(
                            data_contract,
                            u64::default(),
                            platform_version,
                        ) {
                            Ok(initial_contract) => {
                                let mut updates = BTreeMap::new();

                                for (order, contract_name) in
                                    selected_contract_names.iter().enumerate().skip(1)
                                {
                                    if let Some(update_contract) = get_contract(contract_name) {
                                        match CreatedDataContract::from_contract_and_identity_nonce(
                                            update_contract,
                                            u64::default(),
                                            platform_version,
                                        ) {
                                            Ok(created_update_contract) => {
                                                updates
                                                    .insert(order as u64, created_update_contract);
                                            }
                                            Err(e) => {
                                                error!(
                                                    "Error converting DataContract to \
                                                     CreatedDataContract for update: {:?}",
                                                    e
                                                );
                                            }
                                        }
                                    }
                                }

                                strategy.contracts_with_updates.push((
                                    initial_contract,
                                    if updates.is_empty() {
                                        None
                                    } else {
                                        Some(updates)
                                    },
                                ));
                            }
                            Err(e) => {
                                error!(
                                    "Error converting DataContract to CreatedDataContract: {:?}",
                                    e
                                );
                            }
                        }
                    }
                }

                let mut transformed_contract_names = Vec::new();
                if let Some(first_contract_name) = selected_contract_names.first() {
                    let updates: BTreeMap<u64, String> = selected_contract_names
                        .iter()
                        .enumerate()
                        .skip(1)
                        .map(|(order, name)| (order as u64, name.clone()))
                        .collect();
                    transformed_contract_names.push((first_contract_name.clone(), Some(updates)));
                }

                if let Some(existing_contracts) = contract_names_lock.get_mut(&strategy_name) {
                    existing_contracts.extend(transformed_contract_names);
                } else {
                    contract_names_lock.insert(strategy_name.clone(), transformed_contract_names);
                }

                BackendEvent::AppStateUpdated(AppStateUpdate::SelectedStrategy(
                    strategy_name.clone(),
                    MutexGuard::map(strategies_lock, |strategies| {
                        strategies.get_mut(&strategy_name).expect("strategy exists")
                    }),
                    MutexGuard::map(contract_names_lock, |names| {
                        names.get_mut(&strategy_name).expect("inconsistent data")
                    }),
                ))
            } else {
                BackendEvent::None
            }
        }
        StrategyTask::AddOperation {
            ref strategy_name,
            ref operation,
        } => {
            let mut strategies_lock = app_state.available_strategies.lock().await;
            if let Some(strategy) = strategies_lock.get_mut(strategy_name) {
                strategy.operations.push(operation.clone());
                BackendEvent::AppStateUpdated(AppStateUpdate::SelectedStrategy(
                    strategy_name.clone(),
                    MutexGuard::map(strategies_lock, |strategies| {
                        strategies.get_mut(strategy_name).expect("strategy exists")
                    }),
                    MutexGuard::map(
                        app_state.available_strategies_contract_names.lock().await,
                        |names| names.get_mut(strategy_name).expect("inconsistent data"),
                    ),
                ))
            } else {
                BackendEvent::None
            }
        }
        StrategyTask::SetIdentityInserts {
            strategy_name,
            identity_inserts_frequency,
        } => {
            let mut strategies_lock = app_state.available_strategies.lock().await;
            if let Some(strategy) = strategies_lock.get_mut(&strategy_name) {
                strategy.identities_inserts = identity_inserts_frequency;
                BackendEvent::AppStateUpdated(AppStateUpdate::SelectedStrategy(
                    strategy_name.clone(),
                    MutexGuard::map(strategies_lock, |strategies| {
                        strategies.get_mut(&strategy_name).expect("strategy exists")
                    }),
                    MutexGuard::map(
                        app_state.available_strategies_contract_names.lock().await,
                        |names| names.get_mut(&strategy_name).expect("inconsistent data"),
                    ),
                ))
            } else {
                BackendEvent::None
            }
        }
        StrategyTask::SetStartIdentities {
            strategy_name,
            count,
            keys_count,
        } => {
            let mut strategies_lock = app_state.available_strategies.lock().await;
            if let Some(strategy) = strategies_lock.get_mut(&strategy_name) {
                strategy.start_identities = StartIdentities {
                    number_of_identities: count,
                    keys_per_identity: keys_count,
                    starting_balances: None,
                };
                BackendEvent::AppStateUpdated(AppStateUpdate::SelectedStrategy(
                    strategy_name.clone(),
                    MutexGuard::map(strategies_lock, |strategies| {
                        strategies.get_mut(&strategy_name).expect("strategy exists")
                    }),
                    MutexGuard::map(
                        app_state.available_strategies_contract_names.lock().await,
                        |names| names.get_mut(&strategy_name).expect("inconsistent data"),
                    ),
                ))
            } else {
                BackendEvent::None
            }
        }
        StrategyTask::RunStrategy(strategy_name, num_blocks, verify_proofs) => {
            let mut strategies_lock = app_state.available_strategies.lock().await;

            // It's normal that we're asking for the mutable strategy because we need to
            // modify some properties of a contract on update
            if let Some(strategy) = strategies_lock.get_mut(&strategy_name) {
                info!("-----Starting strategy '{}'-----", strategy_name);
                let run_start_time = Instant::now();

                let drive_lock = app_state.drive.lock().await;
                let identity_private_keys_lock = app_state.identity_private_keys.lock().await;

                // Fetch known_contracts from the chain to assure local copies match actual
                // state.
                match update_known_contracts(sdk, &app_state.known_contracts).await {
                    Ok(_) => {
                        // nothing
                    }
                    Err(e) => {
                        error!("Failed to update known contracts: {:?}", e);
                        return BackendEvent::StrategyError {
                            strategy_name: strategy_name.clone(),
                            error: format!("Failed to update known contracts: {:?}", e),
                        };
                    }
                };

                let mut loaded_identity_lock = match app_state.refresh_identity(&sdk).await {
                    Ok(lock) => lock,                
                    Err(e) => {
                        error!("Failed to refresh identity: {:?}", e);
                        return BackendEvent::StrategyError {
                            strategy_name: strategy_name.clone(),
                            error: format!("Failed to refresh identity: {:?}", e),
                        };
                    }
                };

                // Access the loaded_wallet within the Mutex
                let mut loaded_wallet_lock = app_state.loaded_wallet.lock().await;

                // Refresh UTXOs for the loaded wallet
                if let Some(ref mut wallet) = *loaded_wallet_lock {
                    let _ = wallet.reload_utxos(insight).await;
                }

                let initial_balance_identity = loaded_identity_lock.balance();
                let initial_balance_wallet = loaded_wallet_lock.clone().unwrap().balance();

                drop(loaded_wallet_lock);

                // Get block_info
                // Get block info for the first block by sending a grpc request and looking at
                // the metadata Retry up to MAX_RETRIES times
                const MAX_RETRIES: u8 = 2;
                let mut initial_block_info = BlockInfo::default();
                let mut retries = 0;
                let request = GetEpochsInfoRequest {
                    version: Some(get_epochs_info_request::Version::V0(
                        get_epochs_info_request::GetEpochsInfoRequestV0 {
                            start_epoch: None,
                            count: 1,
                            ascending: false,
                            prove: false,
                        },
                    )),
                };
                // Use retry mechanism to fetch current block info
                while retries <= MAX_RETRIES {
                    match sdk
                        .execute(request.clone(), RequestSettings::default())
                        .await
                    {
                        Ok(response) => {
                            if let Some(get_epochs_info_response::Version::V0(response_v0)) =
                                response.version
                            {
                                if let Some(metadata) = response_v0.metadata {
                                    initial_block_info = BlockInfo {
                                        time_ms: metadata.time_ms,
                                        height: metadata.height,
                                        core_height: metadata.core_chain_locked_height,
                                        epoch: Epoch::new(metadata.epoch as u16).unwrap(),
                                    };
                                }
                            }
                            break;
                        }
                        Err(e) if retries < MAX_RETRIES => {
                            error!("Error executing request, retrying: {:?}", e);
                            retries += 1;
                        }
                        Err(e) => {
                            error!("Failed to execute request after retries: {:?}", e);
                            return BackendEvent::StrategyError {
                                strategy_name: strategy_name.clone(),
                                error: format!("Failed to execute request after retries: {:?}", e),
                            };
                        }
                    }
                }
                initial_block_info.height += 1; // Add one because we'll be submitting to the next block

                // Get signer from loaded_identity
                // Convert loaded_identity to SimpleSigner
                let mut signer = {
                    let strategy_signer = strategy.signer.get_or_insert_with(|| {
                        let mut new_signer = SimpleSigner::default();
                        let Identity::V0(identity_v0) = &*loaded_identity_lock;
                        for (key_id, public_key) in &identity_v0.public_keys {
                            let identity_key_tuple = (identity_v0.id, *key_id);
                            if let Some(private_key_bytes) =
                                identity_private_keys_lock.get(&identity_key_tuple)
                            {
                                new_signer
                                    .private_keys
                                    .insert(public_key.clone(), private_key_bytes.clone());
                            }
                        }
                        new_signer
                    });
                    strategy_signer.clone()
                };

                // Set initial current_identities to loaded_identity
                let mut loaded_identity_clone = loaded_identity_lock.clone();
                let mut current_identities: Vec<Identity> = vec![loaded_identity_clone.clone()];

                let mut identity_nonce_counter = BTreeMap::new();
                let current_identity_nonce = sdk
                    .get_identity_nonce(
                        loaded_identity_clone.id(),
                        false,
                        Some(rs_sdk::platform::transition::put_settings::PutSettings {
                            request_settings: RequestSettings::default(),
                            identity_nonce_stale_time_s: Some(0),
                            user_fee_increase: None,
                        }))
                    .await
                    .expect("Couldn't get current identity nonce");
                identity_nonce_counter.insert(loaded_identity_clone.id(), current_identity_nonce);
                let mut contract_nonce_counter = BTreeMap::new();
                for used_contract_id in strategy.used_contract_ids() {
                    let current_identity_contract_nonce = sdk
                        .get_identity_contract_nonce(
                            loaded_identity_clone.id(),
                            used_contract_id,
                            false,
                            Some(rs_sdk::platform::transition::put_settings::PutSettings {
                                request_settings: RequestSettings::default(),
                                identity_nonce_stale_time_s: Some(0),
                                user_fee_increase: None,
                            })
                        )
                        .await
                        .expect("Couldn't get current identity contract nonce");
                    contract_nonce_counter.insert(
                        (loaded_identity_clone.id(), used_contract_id),
                        current_identity_contract_nonce,
                    );
                }

                let mut current_block_info = initial_block_info.clone();

                let mut transition_count = 0;
                let mut success_count = 0;

                while current_block_info.height < (initial_block_info.height + num_blocks) {
                    let mut document_query_callback = |query: LocalDocumentQuery| {
                        match query {
                            LocalDocumentQuery::RandomDocumentQuery(random_query) => {
                                let document_type = random_query.document_type;
                                let data_contract = random_query.data_contract;

                                // Construct a DriveQuery based on the document_type and
                                // data_contract
                                let drive_query = DriveQuery::any_item_query(
                                    data_contract,
                                    document_type.as_ref(),
                                );

                                // Query the Drive for documents
                                match drive_lock.query_documents(
                                    drive_query,
                                    None,
                                    false,
                                    None,
                                    None,
                                ) {
                                    Ok(outcome) => match outcome {
                                        QueryDocumentsOutcome::V0(outcome_v0) => {
                                            let documents = outcome_v0.documents_owned();
                                            info!(
                                                "Fetched {} documents using DriveQuery",
                                                documents.len()
                                            );
                                            documents
                                        }
                                    },
                                    Err(e) => {
                                        error!(
                                            "Block {}: Error fetching documents using DriveQuery: \
                                             {:?}",
                                            current_block_info.height, e
                                        );
                                        vec![]
                                    }
                                }
                            }
                        }
                    };
                    let mut identity_fetch_callback =
                        |identifier: Identifier, _keys_request: Option<IdentityKeysRequest>| {
                            // Convert Identifier to a byte array format expected by the Drive
                            // method
                            let identity_id_bytes = identifier.into_buffer();

                            // Fetch identity information from the Drive
                            match drive_lock.fetch_identity_with_balance(
                                identity_id_bytes,
                                None,
                                PlatformVersion::latest(),
                            ) {
                                Ok(maybe_partial_identity) => {
                                    let partial_identity =
                                        maybe_partial_identity.unwrap_or_else(|| PartialIdentity {
                                            id: identifier,
                                            loaded_public_keys: BTreeMap::new(),
                                            balance: None,
                                            revision: None,
                                            not_found_public_keys: BTreeSet::new(),
                                        });
                                    info!(
                                        "Fetched identity info for identifier {}: {:?}",
                                        identifier, partial_identity
                                    );
                                    partial_identity
                                }
                                Err(e) => {
                                    error!("Error fetching identity: {:?}", e);
                                    PartialIdentity {
                                        id: identifier,
                                        loaded_public_keys: BTreeMap::new(),
                                        balance: None,
                                        revision: None,
                                        not_found_public_keys: BTreeSet::new(),
                                    }
                                }
                            }
                        };

                    let mut create_asset_lock = {
                        let insight_ref = insight.clone();

                        move |amount: u64| -> Option<(AssetLockProof, PrivateKey)> {
                            tokio::task::block_in_place(|| {
                                let rt = tokio::runtime::Handle::current();
                                rt.block_on(async {
                                    let mut wallet_lock = app_state.loaded_wallet.lock().await;
                                    if let Some(ref mut wallet) = *wallet_lock {
                                        // Initialize old_utxos
                                        let old_utxos = match wallet {
                                            Wallet::SingleKeyWallet(ref wallet) => wallet.utxos.clone(),
                                        };

                                        // Handle asset lock transaction
                                        match wallet.asset_lock_transaction(None, amount) {
                                            Ok((asset_lock_transaction, asset_lock_proof_private_key)) => {
                                                // Use sdk_ref_clone for broadcasting and retrieving asset lock
                                                match AppState::broadcast_and_retrieve_asset_lock(&sdk, &asset_lock_transaction, &wallet.receive_address()).await {
                                                    Ok(proof) => {
                                                        // Check for new UTXOs in the wallet
                                                        let max_retries = 5;
                                                        let mut retries = 0;
                                                        let mut found_new_utxos = false;
                                                        while retries < max_retries {
                                                            let _ = wallet.reload_utxos(&insight_ref).await;
                                                            // Check if new UTXOs are available and if UTXO list is not empty
                                                            let current_utxos = match wallet {
                                                                Wallet::SingleKeyWallet(ref wallet) => &wallet.utxos,
                                                            };
                                                            if current_utxos != &old_utxos && !current_utxos.is_empty() {
                                                                found_new_utxos = true;
                                                                break;
                                                            } else {
                                                                retries += 1;
                                                                tokio::time::sleep(tokio::time::Duration::from_secs(10)).await;
                                                            }
                                                        }
                                                        if !found_new_utxos {
                                                            error!("Failed to find new UTXOs after maximum retries");
                                                            return None;
                                                        }
                                                        Some((proof, asset_lock_proof_private_key))
                                                    },
                                                    Err(e) => {
                                                        error!("Error broadcasting asset lock transaction: {:?}", e);
                                                        None
                                                    }
                                                }
                                            },
                                            Err(e) => {
                                                error!("Error creating asset lock transaction: {:?}", e);
                                                None
                                            }
                                        }
                                    } else {
                                        error!("Wallet not loaded");
                                        None
                                    }
                                })
                            })
                        }
                    };

                    // Get rng
                    let mut rng = StdRng::from_entropy();

                    let mut known_contracts_lock = app_state.known_contracts.lock().await;

                    // Log if you are creating start_identities, because the asset lock proofs may take a while
                    if current_block_info.height == initial_block_info.height && strategy.start_identities.number_of_identities > 0 {
                        info!(
                            "Creating {} asset lock proofs for start identities",
                            strategy.start_identities.number_of_identities
                        );
                    }

                    // Call the function to get STs for block
                    let (transitions, finalize_operations) = strategy
                        .state_transitions_for_block_with_new_identities(
                            &mut document_query_callback,
                            &mut identity_fetch_callback,
                            &mut create_asset_lock,
                            &current_block_info,
                            &mut current_identities,
                            &mut known_contracts_lock,
                            &mut signer,
                            &mut identity_nonce_counter,
                            &mut contract_nonce_counter,
                            &mut rng,
                            &StrategyConfig {
                                start_block_height: initial_block_info.height,
                                number_of_blocks: num_blocks,
                            },
                            PlatformVersion::latest(),
                        )
                        .await;

                    drop(known_contracts_lock);

                    // TO-DO: add documents from state transitions to explorer.drive here
                    // this is required for DocumentDelete and DocumentReplace strategy operations

                    // Process each FinalizeBlockOperation, which so far is just adding keys to the
                    // identities
                    for operation in finalize_operations {
                        match operation {
                            FinalizeBlockOperation::IdentityAddKeys(identifier, keys) => {
                                if let Some(identity) = current_identities
                                    .iter_mut()
                                    .find(|id| id.id() == identifier)
                                {
                                    for key in keys {
                                        identity.add_public_key(key);
                                    }
                                }
                            }
                        }
                    }

                    // Update the loaded_identity_clone and loaded_identity_lock with the latest
                    // state of the identity
                    if let Some(modified_identity) = current_identities
                        .iter()
                        .find(|identity| identity.id() == loaded_identity_clone.id())
                    {
                        loaded_identity_clone = modified_identity.clone();
                        *loaded_identity_lock = modified_identity.clone();
                    }

                    let mut st_queue = VecDeque::new();

                    // Put the state transitions in the queue if not empty
                    if !transitions.is_empty() {
                        st_queue = transitions.into();
                        info!(
                            "Prepared {} state transitions for block {}",
                            st_queue.len(),
                            current_block_info.height
                        );
                    } else {
                        // Log when no state transitions are found for a block
                        info!(
                            "No state transitions prepared for block {}",
                            current_block_info.height
                        );
                    }

                    if st_queue.is_empty() {
                        info!(
                            "No state transitions to process for block {}",
                            current_block_info.height
                        );
                    } else {
                        let mut st_queue_index = 0;
                        let mut broadcast_futures = Vec::new();

                        for transition in st_queue.iter() {
                            // Init
                            transition_count += 1;
                            st_queue_index += 1;
                            let transition_clone = transition.clone();
                            let transition_type = transition_clone.name().to_owned();

                            // Dependent state transitions are those that get their revision checked. Sending multiple
                            // in the same block causes errors because they get sent to different nodes and become disordered.
                            // So we sleep for 1 second for dependent transitions so that they only go 1 per block.
                            let is_dependent_transition = matches!(
                                transition_clone,
                                StateTransition::IdentityUpdate(_)
                                    | StateTransition::DataContractUpdate(_)
                                    | StateTransition::IdentityCreditTransfer(_)
                                    | StateTransition::IdentityCreditWithdrawal(_)
                            );

                            if is_dependent_transition {
                                // Sequentially process dependent transitions with a delay between
                                // them
                                if let Ok(broadcast_request) =
                                    transition_clone.broadcast_request_for_state_transition()
                                {
                                    match broadcast_request
                                        .execute(sdk, RequestSettings::default())
                                        .await
                                    {
                                        Ok(_broadcast_result) => {
                                            if let Ok(wait_request) = transition_clone
                                                .wait_for_state_transition_result_request()
                                            {
                                                match wait_request
                                                    .execute(sdk, RequestSettings::default())
                                                    .await
                                                {
                                                    Ok(wait_response) => {
                                                        if let Some(wait_for_state_transition_result_response::Version::V0(v0_response)) = &wait_response.version {
                                                            let mut actual_block_height: u64 = 0;
                                                            let mut actual_block_time: u64 = 0;
                                                            if let Some(metadata) = &v0_response.metadata {
                                                                actual_block_height = metadata.height;
                                                                actual_block_time = metadata.time_ms;
                                                                success_count += 1;
                                                                info!("Successfully processed state transition {} ({}) for block {} (Actual block height: {})", st_queue_index, transition_type, current_block_info.height, actual_block_height);
                                                                // Sleep because we need to give the chain state time to update revisions
                                                                // It seems this is only necessary for certain STs. Like AddKeys and DisableKeys seem to need it, but Transfer does not. Not sure about Withdraw or ContractUpdate yet.
                                                                tokio::time::sleep(tokio::time::Duration::from_secs(1)).await;
                                                            }
                                                            // Additional logging to inspect the result regardless of metadata presence
                                                            match &v0_response.result {
                                                                Some(wait_for_state_transition_result_response_v0::Result::Error(error)) => {
                                                                    error!("WaitForStateTransitionResultResponse error: {:?}", error);
                                                                }
                                                                Some(wait_for_state_transition_result_response_v0::Result::Proof(proof)) => {
                                                                    if verify_proofs {
                                                                        let verified = Drive::verify_state_transition_was_executed_with_proof(
                                                                            &transition_clone,
                                                                            actual_block_time,
                                                                            proof.grovedb_proof.as_slice(),
                                                                            &|_| Ok(None),
                                                                            sdk.version(),                                                            
                                                                        );
                                                                        match verified {
                                                                            Ok(_) => {
                                                                                info!("Verified proof for state transition {} ({}) for block {} (Actual block height: {})", st_queue_index, transition_type, current_block_info.height, actual_block_height);
                                                                            }
                                                                            Err(e) => {
                                                                                error!("Error verifying state transition execution proof: {}", e);
                                                                            }
                                                                        }    
                                                                    }
                                                                }
                                                                _ => {}
                                                            }
                                                        } else {
                                                            info!("Response version other than V0 received or absent for state transition {} ({})", st_queue_index, transition_type);
                                                        }
                                                    }
                                                    Err(e) => error!(
                                                        "Error waiting for state transition result: {:?}",
                                                        e
                                                    ),
                                                }
                                            } else {
                                                error!(
                                                    "Failed to create wait request for state transition."
                                                );
                                            }
                                        }
                                        Err(e) => error!(
                                            "Error broadcasting dependent state transition: {:?}",
                                            e
                                        ),
                                    }
                                } else {
                                    error!(
                                        "Failed to create broadcast request for state transition."
                                    );
                                }
                            } else {
                                // Prepare futures for broadcasting independent transitions
                                let future = async move {
                                    match transition_clone.broadcast_request_for_state_transition()
                                    {
                                        Ok(broadcast_request) => {
                                            let broadcast_result = broadcast_request
                                                .execute(sdk, RequestSettings::default())
                                                .await;
                                            Ok((transition_clone, broadcast_result))
                                        }
                                        Err(e) => Err(e),
                                    }
                                };
                                broadcast_futures.push(future);
                            }
                        }

                        // Concurrently execute all broadcast requests for independent transitions
                        let broadcast_results = join_all(broadcast_futures).await;

                        // Prepare futures for waiting for state transition results
                        let mut wait_futures = Vec::new();
                        for (index, result) in broadcast_results.into_iter().enumerate() {
                            match result {
                                Ok((transition, broadcast_result)) => {
                                    let transition_type = transition.name().to_owned();

                                    if broadcast_result.is_err() {
                                        error!(
                                            "Error broadcasting state transition {} ({}) for block height {}: {:?}",
                                            index + 1,
                                            transition_type,
                                            current_block_info.height,
                                            broadcast_result.err().unwrap()
                                        );
                                        continue;
                                    }

                                    // Extract the data contract ID from the transition
                                    let data_contract_id_option = match &transition {
                                        StateTransition::DocumentsBatch(DocumentsBatchTransition::V0(documents_batch)) => {
                                            documents_batch.transitions.get(0).and_then(|document_transition| {
                                                match document_transition {
                                                    DocumentTransition::Create(DocumentCreateTransition::V0(create_transition)) => {
                                                        Some(create_transition.base.data_contract_id())
                                                    },
                                                    // Add handling for Replace and Delete transitions if necessary
                                                    _ => None,
                                                }
                                            })
                                        },
                                        _ => None,
                                    };

                                    let known_contracts_lock = app_state.known_contracts.lock().await;

                                    let data_contract_clone = if let Some(data_contract_id) = data_contract_id_option {
                                        let data_contract_id_str = data_contract_id.to_string(Encoding::Base58);
                                        known_contracts_lock.get(&data_contract_id_str).cloned()
                                    } else {
                                        None
                                    };

                                    drop(known_contracts_lock);
            
                                    let wait_future = async move {
                                        let wait_result = match transition.wait_for_state_transition_result_request() {
                                            Ok(wait_request) => wait_request.execute(sdk, RequestSettings::default()).await,
                                            Err(e) => {
                                                error!(
                                                    "Error creating wait request for state transition {} block height {}: {:?}",
                                                    index + 1, current_block_info.height, e
                                                );
                                                return None;
                                            }
                                        };
                                    
                                        match wait_result {
                                            Ok(wait_response) => {
                                                Some(if let Some(wait_for_state_transition_result_response::Version::V0(v0_response)) = &wait_response.version {
                                                    if let Some(metadata) = &v0_response.metadata {
                                                        info!(
                                                            "Successfully processed state transition {} ({}) for block {} (Actual block height: {})",
                                                            index + 1, transition.name(), current_block_info.height, metadata.height
                                                        );

                                                        // Log the Base58 encoded IDs of any created Identities
                                                        match transition.clone() {
                                                            StateTransition::IdentityCreate(identity_create_transition) => {
                                                                let ids = identity_create_transition.modified_data_ids();
                                                                for id in ids {
                                                                    let encoded_id: String = id.into();
                                                                    info!("Created Identity: {}", encoded_id);
                                                                }
                                                            },
                                                            _ => {
                                                                // nothing
                                                            }
                                                        }
<<<<<<< HEAD

                                                        // If a data contract was registered, add it to
                                                        // known_contracts
                                                        if let StateTransition::DataContractCreate(
                                                            DataContractCreateTransition::V0(
                                                                data_contract_create_transition,
                                                            ),
                                                        ) = &transition
                                                        {
                                                            // Extract the data contract from the transition
                                                            let data_contract_serialized =
                                                                &data_contract_create_transition
                                                                    .data_contract;
                                                            let data_contract_result =
                                                                DataContract::try_from_platform_versioned(
                                                                    data_contract_serialized.clone(),
                                                                    false,
                                                                    PlatformVersion::latest(),
                                                                );

                                                            match data_contract_result {
                                                                Ok(data_contract) => {
                                                                    let mut known_contracts_lock =
                                                                        app_state
                                                                            .known_contracts
                                                                            .lock()
                                                                            .await;
                                                                    known_contracts_lock.insert(
                                                                        data_contract
                                                                            .id()
                                                                            .to_string(Encoding::Base58),
                                                                        data_contract,
                                                                    );
                                                                }
                                                                Err(e) => {
                                                                    error!(
                                                                        "Error deserializing data \
                                                                        contract: {:?}",
                                                                        e
                                                                    );
                                                                }
=======
                                                        
                                                        // Log the Base58 encoded IDs of any created Contracts
                                                        match transition.clone() {
                                                            StateTransition::DataContractCreate(contract_create_transition) => {
                                                                let ids = contract_create_transition.modified_data_ids();
                                                                for id in ids {
                                                                    let encoded_id: String = id.into();
                                                                    info!("Created Contract: {}", encoded_id);
                                                                }
                                                            },
                                                            _ => {
                                                                // nothing
>>>>>>> 545c88a3
                                                            }
                                                        }

                                                        // Verification of the proof
                                                        if let Some(wait_for_state_transition_result_response_v0::Result::Proof(proof)) = &v0_response.result {
                                                            if verify_proofs {
                                                                // For proof verification, if it's a DocumentsBatch, include the data contract, else don't
                                                                let verified = if transition.name() == "DocumentsBatch" {
                                                                    match data_contract_clone.as_ref() {
                                                                        Some(data_contract) => {
                                                                            Drive::verify_state_transition_was_executed_with_proof(
                                                                                &transition,
                                                                                metadata.time_ms,
                                                                                proof.grovedb_proof.as_slice(),
                                                                                &|_| Ok(Some(data_contract.clone().into())),
                                                                                sdk.version(),
                                                                            )
                                                                        }
                                                                        None => Err(drive::error::Error::Proof(ProofError::UnknownContract("Data contract ID not found in known_contracts".into()))),
                                                                    }
                                                                } else {
                                                                    Drive::verify_state_transition_was_executed_with_proof(
                                                                        &transition,
                                                                        metadata.time_ms,
                                                                        proof.grovedb_proof.as_slice(),
                                                                        &|_| Ok(None),
                                                                        sdk.version(),
                                                                    )
                                                                };

                                                                match verified {
                                                                    Ok(_) => {
                                                                        info!("Verified proof for state transition {} ({}) for block {} (Actual block height: {})", index + 1, transition_type, current_block_info.height, metadata.height);
                                                                        
                                                                        // If a data contract was registered, add it to
                                                                        // known_contracts
                                                                        if let StateTransition::DataContractCreate(
                                                                            DataContractCreateTransition::V0(
                                                                                data_contract_create_transition,
                                                                            ),
                                                                        ) = &transition
                                                                        {
                                                                            // Extract the data contract from the transition
                                                                            let data_contract_serialized =
                                                                                &data_contract_create_transition
                                                                                    .data_contract;
                                                                            let data_contract_result =
                                                                                DataContract::try_from_platform_versioned(
                                                                                    data_contract_serialized.clone(),
                                                                                    false,
                                                                                    PlatformVersion::latest(),
                                                                                );

                                                                            match data_contract_result {
                                                                                Ok(data_contract) => {
                                                                                    let mut known_contracts_lock =
                                                                                        app_state
                                                                                            .known_contracts
                                                                                            .lock()
                                                                                            .await;
                                                                                    known_contracts_lock.insert(
                                                                                        data_contract
                                                                                            .id()
                                                                                            .to_string(Encoding::Base58),
                                                                                        data_contract,
                                                                                    );
                                                                                }
                                                                                Err(e) => {
                                                                                    error!(
                                                                                        "Error deserializing data \
                                                                                        contract: {:?}",
                                                                                        e
                                                                                    );
                                                                                }
                                                                            }
                                                                        }
                                                                    }
                                                                    Err(e) => error!("Error verifying state transition execution proof: {}", e),
                                                                }
                                                            }

                                                        // If it's the first block, sleep for one second so we don't, for example, register a doc to a new contract
                                                        if current_block_info.height == initial_block_info.height {
                                                            tokio::time::sleep(tokio::time::Duration::from_secs(1)).await;
                                                        }
                                                        }
                                                    }
                                                })
                                            },
                                            Err(e) => {
                                                error!("Wait result error: {:?}", e);
                                                None
                                            }
                                        }
                                    };
                                    wait_futures.push(wait_future);
                                },
                                Err(e) => {
                                    error!(
                                        "Error preparing broadcast request for state transition {} block height {}: {:?}",
                                        index + 1,
                                        current_block_info.height,
                                        e
                                    );
                                }
                            }
                        }

                        // Wait for all state transition result futures to complete
                        let wait_results = join_all(wait_futures).await;

                        // Log the actual block height for each state transition
                        for (_, actual_block_height) in wait_results.into_iter().enumerate() {
                            match actual_block_height {
                                Some(_) => {
                                    success_count += 1;
                                }
                                None => continue,
                            }
                        }
                    }

                    // Update block_info
                    current_block_info.height += 1;
                    current_block_info.time_ms += 1 * 1000; // plus 1 second
                }

                info!("-----Strategy '{}' finished running-----", strategy_name);
                let run_time = run_start_time.elapsed();

                // Refresh the identity at the end
                drop(loaded_identity_lock);
                let refresh_result = app_state.refresh_identity(&sdk).await;
                if let Err(ref e) = refresh_result {
                    error!("Failed to refresh identity after running strategy: {:?}", e);
                }

                // Attempt to retrieve the final balance from the refreshed identity
                let final_balance_identity = match refresh_result {
                    Ok(refreshed_identity_lock) => {
                        // Successfully refreshed, now access the balance
                        refreshed_identity_lock.balance()
                    }
                    Err(_) => {
                        error!("Error refreshing identity after running strategy");
                        initial_balance_identity
                    }
                };

                let dash_spent_identity = (initial_balance_identity as f64
                    - final_balance_identity as f64)
                    / 100_000_000_000.0;

                let loaded_wallet_lock = app_state.loaded_wallet.lock().await;
                let final_balance_wallet = loaded_wallet_lock.clone().unwrap().balance();
                let dash_spent_wallet = (initial_balance_wallet as f64
                    - final_balance_wallet as f64)
                    / 100_000_000_000.0;

                info!(
                    "-----Strategy '{}' completed-----\n\nState transitions attempted: {}\nState \
                    transitions succeeded: {}\nNumber of blocks: {}\nRun time: \
                    {:?}\nDash spent (Identity): {}\nDash spent (Wallet): {}\n",
                    strategy_name,
                    transition_count,
                    success_count,
                    (current_block_info.height - initial_block_info.height),
                    run_time,
                    dash_spent_identity,
                    dash_spent_wallet,
                );

                BackendEvent::StrategyCompleted {
                    strategy_name: strategy_name.clone(),
                    result: StrategyCompletionResult::Success {
                        final_block_height: current_block_info.height,
                        start_block_height: initial_block_info.height,
                        success_count,
                        transition_count,
                        run_time,
                        dash_spent_identity,
                        dash_spent_wallet,
                    },
                }
            } else {
                tracing::error!("No strategy loaded with name \"{}\"", strategy_name);
                BackendEvent::None
            }
        }
        StrategyTask::RemoveLastContract(strategy_name) => {
            let mut strategies_lock = app_state.available_strategies.lock().await;
            let mut contract_names_lock =
                app_state.available_strategies_contract_names.lock().await;

            if let Some(strategy) = strategies_lock.get_mut(&strategy_name) {
                // Remove the last contract_with_update entry from the strategy
                strategy.contracts_with_updates.pop();

                // Also remove the corresponding entry from the displayed contracts
                if let Some(contract_names) = contract_names_lock.get_mut(&strategy_name) {
                    // Assuming each entry in contract_names corresponds to an entry in
                    // contracts_with_updates
                    contract_names.pop();
                }

                BackendEvent::AppStateUpdated(AppStateUpdate::SelectedStrategy(
                    strategy_name.clone(),
                    MutexGuard::map(strategies_lock, |strategies| {
                        strategies.get_mut(&strategy_name).expect("strategy exists")
                    }),
                    MutexGuard::map(contract_names_lock, |names| {
                        names.get_mut(&strategy_name).expect("inconsistent data")
                    }),
                ))
            } else {
                BackendEvent::None
            }
        }
        StrategyTask::RemoveIdentityInserts(strategy_name) => {
            let mut strategies_lock = app_state.available_strategies.lock().await;
            if let Some(strategy) = strategies_lock.get_mut(&strategy_name) {
                strategy.identities_inserts = Frequency {
                    times_per_block_range: Default::default(),
                    chance_per_block: None,
                };
                BackendEvent::AppStateUpdated(AppStateUpdate::SelectedStrategy(
                    strategy_name.clone(),
                    MutexGuard::map(strategies_lock, |strategies| {
                        strategies.get_mut(&strategy_name).expect("strategy exists")
                    }),
                    MutexGuard::map(
                        app_state.available_strategies_contract_names.lock().await,
                        |names| names.get_mut(&strategy_name).expect("inconsistent data"),
                    ),
                ))
            } else {
                BackendEvent::None
            }
        }
        StrategyTask::RemoveStartIdentities(strategy_name) => {
            let mut strategies_lock = app_state.available_strategies.lock().await;
            if let Some(strategy) = strategies_lock.get_mut(&strategy_name) {
                strategy.start_identities = StartIdentities::default();
                BackendEvent::AppStateUpdated(AppStateUpdate::SelectedStrategy(
                    strategy_name.clone(),
                    MutexGuard::map(strategies_lock, |strategies| {
                        strategies.get_mut(&strategy_name).expect("strategy exists")
                    }),
                    MutexGuard::map(
                        app_state.available_strategies_contract_names.lock().await,
                        |names| names.get_mut(&strategy_name).expect("inconsistent data"),
                    ),
                ))
            } else {
                BackendEvent::None
            }
        }
        StrategyTask::RemoveLastOperation(strategy_name) => {
            let mut strategies_lock = app_state.available_strategies.lock().await;
            if let Some(strategy) = strategies_lock.get_mut(&strategy_name) {
                strategy.operations.pop();
                BackendEvent::AppStateUpdated(AppStateUpdate::SelectedStrategy(
                    strategy_name.clone(),
                    MutexGuard::map(strategies_lock, |strategies| {
                        strategies.get_mut(&strategy_name).expect("strategy exists")
                    }),
                    MutexGuard::map(
                        app_state.available_strategies_contract_names.lock().await,
                        |names| names.get_mut(&strategy_name).expect("inconsistent data"),
                    ),
                ))
            } else {
                BackendEvent::None
            }
        }
    }
}

pub async fn update_known_contracts(
    sdk: &Sdk,
    known_contracts: &Mutex<KnownContractsMap>,
) -> Result<(), String> {
    let contract_ids = {
        let contracts_lock = known_contracts.lock().await;
        contracts_lock.keys().cloned().collect::<Vec<String>>()
    };

    // Clear known contracts first. This is necessary for some reason, I don't know.
    let mut contracts_lock = known_contracts.lock().await;
    contracts_lock.clear();
    drop(contracts_lock);

    for contract_id_str in contract_ids.iter() {
        let contract_id = Identifier::from_string(contract_id_str, Encoding::Base58)
            .expect("Failed to convert ID string to Identifier");

        match DataContract::fetch(&*sdk, contract_id).await {
            Ok(Some(data_contract)) => {
                let mut contracts_lock = known_contracts.lock().await;
                contracts_lock.insert(contract_id_str.clone(), data_contract);
            }
            Ok(None) => {
                error!("Contract not found for ID: {}", contract_id_str);
            }
            Err(e) => {
                return Err(format!(
                    "Error fetching contract {}: {}",
                    contract_id_str, e
                ));
            }
        }
    }

    Ok(())
}<|MERGE_RESOLUTION|>--- conflicted
+++ resolved
@@ -1082,7 +1082,6 @@
                                                                 // nothing
                                                             }
                                                         }
-<<<<<<< HEAD
 
                                                         // If a data contract was registered, add it to
                                                         // known_contracts
@@ -1124,8 +1123,9 @@
                                                                         e
                                                                     );
                                                                 }
-=======
-                                                        
+                                                            }
+                                                        }
+
                                                         // Log the Base58 encoded IDs of any created Contracts
                                                         match transition.clone() {
                                                             StateTransition::DataContractCreate(contract_create_transition) => {
@@ -1137,7 +1137,6 @@
                                                             },
                                                             _ => {
                                                                 // nothing
->>>>>>> 545c88a3
                                                             }
                                                         }
 
