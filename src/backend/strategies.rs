//! Strategies management backend module.

use std::{
    collections::{BTreeMap, BTreeSet, VecDeque}, fs::File, io::Write, time::Instant
};

use dapi_grpc::platform::v0::{
    get_epochs_info_request, get_epochs_info_response,
    wait_for_state_transition_result_response::{
        self, wait_for_state_transition_result_response_v0,
    },
    GetEpochsInfoRequest,
};
use dpp::{
    block::{block_info::BlockInfo, epoch::Epoch}, dashcore::PrivateKey, data_contract::{
        accessors::v0::DataContractV0Getters, created_data_contract::CreatedDataContract, DataContract
    }, identity::{
        accessors::IdentityGettersV0, state_transition::asset_lock_proof::AssetLockProof, Identity,
        PartialIdentity,
    }, platform_value::{string_encoding::Encoding, Identifier}, serialization::{PlatformDeserializableWithPotentialValidationFromVersionedStructure, PlatformSerializableWithPlatformVersion}, state_transition::{data_contract_create_transition::DataContractCreateTransition, documents_batch_transition::{document_base_transition::v0::v0_methods::DocumentBaseTransitionV0Methods, document_transition::DocumentTransition, DocumentCreateTransition, DocumentsBatchTransition}, StateTransition, StateTransitionLike}, version::PlatformVersion
};
use drive::{
    drive::{
        document::query::{QueryDocumentsOutcome, QueryDocumentsOutcomeV0Methods},
        identity::key::fetch::IdentityKeysRequest, Drive,
    }, error::proof::ProofError, query::DriveQuery
};
use futures::future::join_all;
use rand::{rngs::StdRng, SeedableRng};
use rs_dapi_client::{DapiRequest, DapiRequestExecutor, RequestSettings};
use rs_sdk::{
    platform::{transition::broadcast_request::BroadcastRequestForStateTransition, Fetch},
    Sdk,
};
use simple_signer::signer::SimpleSigner;
use strategy_tests::{
    frequency::Frequency, operations::{FinalizeBlockOperation, Operation}, IdentityInsertInfo, LocalDocumentQuery, StartIdentities, Strategy, StrategyConfig
};
use tokio::sync::{Mutex, MutexGuard};
use tracing::{error, info};

use super::{
    insight::InsightAPIClient, state::{ContractFileName, KnownContractsMap}, AppState, AppStateUpdate,
    BackendEvent, StrategyCompletionResult, StrategyContractNames,
};
use crate::backend::Wallet;

#[derive(Debug, PartialEq, Clone)]
pub enum StrategyTask {
    CreateStrategy(String),
    ImportStrategy(String),
    ExportStrategy(String),
    SelectStrategy(String),
    DeleteStrategy(String),
    CloneStrategy(String),
    SetContractsWithUpdates(String, Vec<String>),
    SetIdentityInserts {
        strategy_name: String,
        identity_inserts_frequency: Frequency,
    },
    SetStartIdentities {
        strategy_name: String,
        count: u8,
        keys_count: u8,
        balance: u64,
    },
    SetStartIdentitiesBalance(String, u64),
    AddOperation {
        strategy_name: String,
        operation: Operation,
    },
    RunStrategy(String, u64, bool),
    RemoveLastContract(String),
    RemoveIdentityInserts(String),
    RemoveStartIdentities(String),
    RemoveLastOperation(String),
}

pub async fn run_strategy_task<'s>(
    sdk: &Sdk,
    app_state: &'s AppState,
    task: StrategyTask,
    insight: &'s InsightAPIClient,
) -> BackendEvent<'s> {
    match task {
        StrategyTask::CreateStrategy(strategy_name) => {
            let mut strategies_lock = app_state.available_strategies.lock().await;
            let mut contract_names_lock =
                app_state.available_strategies_contract_names.lock().await;
            let mut selected_strategy_lock = app_state.selected_strategy.lock().await;

            strategies_lock.insert(strategy_name.clone(), Strategy::default());
            *selected_strategy_lock = Some(strategy_name.clone());
            contract_names_lock.insert(strategy_name.clone(), Default::default());

            BackendEvent::AppStateUpdated(AppStateUpdate::SelectedStrategy(
                strategy_name.clone(),
                MutexGuard::map(strategies_lock, |strategies| {
                    strategies.get_mut(&strategy_name).expect("strategy exists")
                }),
                MutexGuard::map(contract_names_lock, |names| {
                    names.get_mut(&strategy_name).expect("inconsistent data")
                }),
            ))
        }
        StrategyTask::ImportStrategy(url) => {
            let platform_version = PlatformVersion::latest();
        
            match reqwest::get(&url).await {
                Ok(response) => {
                    if response.status().is_success() {
                        match response.bytes().await {
                            Ok(bytes) => {
                                match Strategy::versioned_deserialize(&bytes, true, &platform_version) {
                                    Ok(strategy) => {
                                        let strategy_name = url.split('/').last()
                                            .map(|s| s.rsplit_once('.').map_or(s, |(name, _)| name))
                                            .map(|s| s.to_string())
                                            .expect("Expected to extract the filename from the imported Strategy file");
                                                                        
                                        let mut strategies_lock = app_state.available_strategies.lock().await;
                                        strategies_lock.insert(strategy_name.clone(), strategy.clone());

                                        // We need to add the contracts to available_strategies_contract_names so they can be displayed.
                                        // In order to do so, we need to convert contracts_with_updates into Base58-encoded IDs
                                        let mut strategy_contracts_with_updates_in_format: StrategyContractNames = Vec::new();
                                        for (contract, maybe_updates) in strategy.contracts_with_updates {
                                            let contract_name = contract.data_contract().id().to_string(Encoding::Base58);
                                            if let Some(update_map) = maybe_updates {
                                                let formatted_update_map = update_map.into_iter().map(|(block_number, created_contract)| {
                                                    let contract_name = created_contract.data_contract().id().to_string(Encoding::Base58);
                                                    (block_number, contract_name)
                                                }).collect::<BTreeMap<u64, ContractFileName>>();

                                                strategy_contracts_with_updates_in_format.push((contract_name, Some(formatted_update_map)));
                                            } else {
                                                strategy_contracts_with_updates_in_format.push((contract_name, None));
                                            }
                                        }

                                        let mut contract_names_lock = app_state.available_strategies_contract_names.lock().await;
                                        contract_names_lock.insert(strategy_name.clone(), strategy_contracts_with_updates_in_format);

                                        BackendEvent::AppStateUpdated(AppStateUpdate::SelectedStrategy(
                                            strategy_name.clone(),
                                            MutexGuard::map(strategies_lock, |strategies| {
                                                strategies.get_mut(&strategy_name).expect("Expected to find the strategy in available_strategies")
                                            }),
                                            MutexGuard::map(contract_names_lock, |names| {
                                                names.get_mut(&strategy_name).expect("Expected to find the strategy in available_strategies_contract_names")
                                            }),
                                        ))
                                    },
                                    Err(e) => {
                                        error!("Failed to deserialize strategy: {}", e);
                                        BackendEvent::None
                                    }
                                }
                            },
                            Err(e) => {
                                error!("Failed to fetch strategy data: {}", e);
                                BackendEvent::None
                            }
                        }
                    } else {
                        error!("Failed to fetch strategy: HTTP {}", response.status());
                        BackendEvent::None
                    }
                },
                Err(e) => {
                    error!("Failed to fetch strategy: {}", e);
                    BackendEvent::None
                }
            }
        }
        StrategyTask::ExportStrategy(ref strategy_name) => {
            let strategies_lock = app_state.available_strategies.lock().await;
            let strategy = strategies_lock.get(strategy_name)
                .expect("Strategy name doesn't exist in app_state.available_strategies");
            let platform_version = PlatformVersion::latest();
        
            match strategy.serialize_to_bytes_with_platform_version(&platform_version) {
                Ok(binary_data) => {
                    let file_name = format!("supporting_files/strategy_exports/{}", strategy_name);
                    let path = std::path::Path::new(&file_name);
        
                    match File::create(&path) {
                        Ok(mut file) => {
                            if let Err(e) = file.write_all(&binary_data) {
                                error!("Failed to write strategy to file: {}", e);
                            }
                            BackendEvent::None
                        },
                        Err(e) => {
                            error!("Failed to create file: {}", e);
                            BackendEvent::None
                        }
                    }
                },
                Err(e) => {
                    error!("Failed to serialize strategy: {}", e);
                    BackendEvent::None
                }
            }
        }
        StrategyTask::SelectStrategy(ref strategy_name) => {
            let mut selected_strategy_lock = app_state.selected_strategy.lock().await;
            let strategies_lock = app_state.available_strategies.lock().await;

            if strategies_lock.contains_key(strategy_name) {
                *selected_strategy_lock = Some(strategy_name.clone());
                BackendEvent::AppStateUpdated(AppStateUpdate::SelectedStrategy(
                    strategy_name.clone(),
                    MutexGuard::map(strategies_lock, |strategies| {
                        strategies.get_mut(strategy_name).expect("strategy exists")
                    }),
                    MutexGuard::map(
                        app_state.available_strategies_contract_names.lock().await,
                        |names| names.get_mut(strategy_name).expect("inconsistent data"),
                    ),
                ))
            } else {
                BackendEvent::None
            }
        }
        StrategyTask::DeleteStrategy(strategy_name) => {
            let mut strategies_lock = app_state.available_strategies.lock().await;
            let mut contract_names_lock =
                app_state.available_strategies_contract_names.lock().await;
            let mut selected_strategy_lock = app_state.selected_strategy.lock().await;

            // Check if the strategy exists and remove it
            if strategies_lock.contains_key(&strategy_name) {
                strategies_lock.remove(&strategy_name);
                contract_names_lock.remove(&strategy_name);

                // If the deleted strategy was the selected one, unset the selected strategy
                if let Some(selected) = selected_strategy_lock.as_ref() {
                    if selected == &strategy_name {
                        *selected_strategy_lock = None;
                    }
                }

                BackendEvent::AppStateUpdated(AppStateUpdate::Strategies(
                    strategies_lock,
                    contract_names_lock,
                ))
            } else {
                BackendEvent::None
            }
        }
        StrategyTask::CloneStrategy(new_strategy_name) => {
            let mut strategies_lock = app_state.available_strategies.lock().await;
            let mut contract_names_lock =
                app_state.available_strategies_contract_names.lock().await;
            let mut selected_strategy_lock = app_state.selected_strategy.lock().await;

            if let Some(selected_strategy_name) = &*selected_strategy_lock {
                if let Some(strategy_to_clone) = strategies_lock.get(selected_strategy_name) {
                    let cloned_strategy = strategy_to_clone.clone();
                    let cloned_display_data = contract_names_lock
                        .get(selected_strategy_name)
                        .cloned()
                        .unwrap_or_default();

                    strategies_lock.insert(new_strategy_name.clone(), cloned_strategy);
                    contract_names_lock.insert(new_strategy_name.clone(), cloned_display_data);

                    *selected_strategy_lock = Some(new_strategy_name.clone());

                    BackendEvent::AppStateUpdated(AppStateUpdate::SelectedStrategy(
                        new_strategy_name.clone(),
                        MutexGuard::map(strategies_lock, |strategies| {
                            strategies
                                .get_mut(&new_strategy_name)
                                .expect("strategy exists")
                        }),
                        MutexGuard::map(contract_names_lock, |names| {
                            names
                                .get_mut(&new_strategy_name)
                                .expect("inconsistent data")
                        }),
                    ))
                } else {
                    BackendEvent::None
                }
            } else {
                BackendEvent::None
            }
        }
        StrategyTask::SetContractsWithUpdates(strategy_name, selected_contract_names) => {
            // Attain state locks
            let mut strategies_lock = app_state.available_strategies.lock().await;
            let known_contracts_lock = app_state.known_contracts.lock().await;
            let supporting_contracts_lock = app_state.supporting_contracts.lock().await;
            let mut contract_names_lock = app_state.available_strategies_contract_names.lock().await;

            if let Some(strategy) = strategies_lock.get_mut(&strategy_name) {
                let platform_version = PlatformVersion::latest();

                // Function to retrieve the contract from either known_contracts or
                // supporting_contracts
                let get_contract = |contract_name: &String| {
                    known_contracts_lock
                        .get(contract_name)
                        .or_else(|| supporting_contracts_lock.get(contract_name))
                        .cloned()
                };

<<<<<<< HEAD
=======
                // Get the loaded identity nonce
                let mut loaded_identity_lock = app_state.loaded_identity.lock().await;
                if loaded_identity_lock.is_some() {
                    drop(loaded_identity_lock);
            
                    let _ = app_state.refresh_identity(&sdk).await;
            
                    loaded_identity_lock = app_state.loaded_identity.lock().await;
                } else {
                    error!("Can't create contracts_with_updates because there's no loaded identity.");
                    return BackendEvent::None;
                }
                let identity_id = loaded_identity_lock.as_ref().expect("Expected a loaded identity").id();
                let identity_nonce = sdk
                    .get_identity_nonce(identity_id, true, None)
                    .await
                    .expect("Couldn't get current identity nonce");
            
>>>>>>> d9332325
                if let Some(first_contract_name) = selected_contract_names.first() {
                    if let Some(data_contract) = get_contract(first_contract_name) {
                        match CreatedDataContract::from_contract_and_identity_nonce(
                            data_contract,
                            u64::default(),
                            platform_version,
                        ) {
                            Ok(initial_contract) => {
                                let mut updates = BTreeMap::new();

                                for (order, contract_name) in
                                    selected_contract_names.iter().enumerate().skip(1)
                                {
                                    if let Some(update_contract) = get_contract(contract_name) {
                                        match CreatedDataContract::from_contract_and_identity_nonce(
                                            update_contract,
                                            u64::default(),
                                            platform_version,
                                        ) {
                                            Ok(created_update_contract) => {
                                                updates
                                                    .insert(order as u64, created_update_contract);
                                            }
                                            Err(e) => {
                                                error!(
                                                    "Error converting DataContract to \
                                                     CreatedDataContract for update: {:?}",
                                                    e
                                                );
                                            }
                                        }
                                    }
                                }

                                strategy.contracts_with_updates.push((
                                    initial_contract,
                                    if updates.is_empty() {
                                        None
                                    } else {
                                        Some(updates)
                                    },
                                ));
                            }
                            Err(e) => {
                                error!(
                                    "Error converting DataContract to CreatedDataContract: {:?}",
                                    e
                                );
                            }
                        }
                    }
                }

                let mut transformed_contract_names = Vec::new();
                if let Some(first_contract_name) = selected_contract_names.first() {
                    let updates: BTreeMap<u64, String> = selected_contract_names
                        .iter()
                        .enumerate()
                        .skip(1)
                        .map(|(order, name)| (order as u64, name.clone()))
                        .collect();
                    transformed_contract_names.push((first_contract_name.clone(), Some(updates)));
                }

                if let Some(existing_contracts) = contract_names_lock.get_mut(&strategy_name) {
                    existing_contracts.extend(transformed_contract_names);
                } else {
                    contract_names_lock.insert(strategy_name.clone(), transformed_contract_names);
                }

                BackendEvent::AppStateUpdated(AppStateUpdate::SelectedStrategy(
                    strategy_name.clone(),
                    MutexGuard::map(strategies_lock, |strategies| {
                        strategies.get_mut(&strategy_name).expect("strategy exists")
                    }),
                    MutexGuard::map(contract_names_lock, |names| {
                        names.get_mut(&strategy_name).expect("inconsistent data")
                    }),
                ))
            } else {
                BackendEvent::None
            }
        }
        StrategyTask::AddOperation {
            ref strategy_name,
            ref operation,
        } => {
            let mut strategies_lock = app_state.available_strategies.lock().await;
            if let Some(strategy) = strategies_lock.get_mut(strategy_name) {
                strategy.operations.push(operation.clone());
                BackendEvent::AppStateUpdated(AppStateUpdate::SelectedStrategy(
                    strategy_name.clone(),
                    MutexGuard::map(strategies_lock, |strategies| {
                        strategies.get_mut(strategy_name).expect("strategy exists")
                    }),
                    MutexGuard::map(
                        app_state.available_strategies_contract_names.lock().await,
                        |names| names.get_mut(strategy_name).expect("inconsistent data"),
                    ),
                ))
            } else {
                BackendEvent::None
            }
        }
        StrategyTask::SetIdentityInserts {
            strategy_name,
            identity_inserts_frequency,
        } => {
            let mut strategies_lock = app_state.available_strategies.lock().await;
            if let Some(strategy) = strategies_lock.get_mut(&strategy_name) {
                strategy.identities_inserts = IdentityInsertInfo {
                    frequency: identity_inserts_frequency,
                    start_keys: 3,
                    extra_keys: BTreeMap::new(),
                };
                BackendEvent::AppStateUpdated(AppStateUpdate::SelectedStrategy(
                    strategy_name.clone(),
                    MutexGuard::map(strategies_lock, |strategies| {
                        strategies.get_mut(&strategy_name).expect("strategy exists")
                    }),
                    MutexGuard::map(
                        app_state.available_strategies_contract_names.lock().await,
                        |names| names.get_mut(&strategy_name).expect("inconsistent data"),
                    ),
                ))
            } else {
                BackendEvent::None
            }
        }
        StrategyTask::SetStartIdentities {
            strategy_name,
            count,
            keys_count,
            balance,
        } => {
            let mut strategies_lock = app_state.available_strategies.lock().await;
            if let Some(strategy) = strategies_lock.get_mut(&strategy_name) {
                strategy.start_identities = StartIdentities {
                    number_of_identities: count,
                    keys_per_identity: keys_count,
                    starting_balances: balance,
                };
                BackendEvent::AppStateUpdated(AppStateUpdate::SelectedStrategy(
                    strategy_name.clone(),
                    MutexGuard::map(strategies_lock, |strategies| {
                        strategies.get_mut(&strategy_name).expect("strategy exists")
                    }),
                    MutexGuard::map(
                        app_state.available_strategies_contract_names.lock().await,
                        |names| names.get_mut(&strategy_name).expect("inconsistent data"),
                    ),
                ))
            } else {
                BackendEvent::None
            }
        }
        StrategyTask::SetStartIdentitiesBalance(strategy_name, balance) => {
            let mut strategies_lock = app_state.available_strategies.lock().await;
            if let Some(strategy) = strategies_lock.get_mut(&strategy_name) {
                strategy.start_identities = StartIdentities {
                    number_of_identities: strategy.start_identities.number_of_identities,
                    keys_per_identity: strategy.start_identities.keys_per_identity,
                    starting_balances: balance,
                };
                BackendEvent::AppStateUpdated(AppStateUpdate::SelectedStrategy(
                    strategy_name.clone(),
                    MutexGuard::map(strategies_lock, |strategies| {
                        strategies.get_mut(&strategy_name).expect("strategy exists")
                    }),
                    MutexGuard::map(
                        app_state.available_strategies_contract_names.lock().await,
                        |names| names.get_mut(&strategy_name).expect("inconsistent data"),
                    ),
                ))
            } else {
                BackendEvent::None
            }
        }
        StrategyTask::RunStrategy(strategy_name, num_blocks, verify_proofs) => {
            let mut strategies_lock = app_state.available_strategies.lock().await;

            // It's normal that we're asking for the mutable strategy because we need to
            // modify some properties of a contract on update
            if let Some(strategy) = strategies_lock.get_mut(&strategy_name) {
                info!("-----Starting strategy '{}'-----", strategy_name);
                let run_start_time = Instant::now();

                let drive_lock = app_state.drive.lock().await;
                let identity_private_keys_lock = app_state.identity_private_keys.lock().await;

                // Fetch known_contracts from the chain to assure local copies match actual
                // state.
                match update_known_contracts(sdk, &app_state.known_contracts).await {
                    Ok(_) => {
                        // nothing
                    }
                    Err(e) => {
                        error!("Failed to update known contracts: {:?}", e);
                        return BackendEvent::StrategyError {
                            strategy_name: strategy_name.clone(),
                            error: format!("Failed to update known contracts: {:?}", e),
                        };
                    }
                };

                let mut loaded_identity_lock = match app_state.refresh_identity(&sdk).await {
                    Ok(lock) => lock,                
                    Err(e) => {
                        error!("Failed to refresh identity: {:?}", e);
                        return BackendEvent::StrategyError {
                            strategy_name: strategy_name.clone(),
                            error: format!("Failed to refresh identity: {:?}", e),
                        };
                    }
                };

                // Access the loaded_wallet within the Mutex
                let mut loaded_wallet_lock = app_state.loaded_wallet.lock().await;

                // Refresh UTXOs for the loaded wallet
                if let Some(ref mut wallet) = *loaded_wallet_lock {
                    let _ = wallet.reload_utxos(insight).await;
                }

                let initial_balance_identity = loaded_identity_lock.balance();
                let initial_balance_wallet = loaded_wallet_lock.clone().unwrap().balance();

                drop(loaded_wallet_lock);

                // Get block_info
                // Get block info for the first block by sending a grpc request and looking at
                // the metadata Retry up to MAX_RETRIES times
                const MAX_RETRIES: u8 = 2;
                let mut initial_block_info = BlockInfo::default();
                let mut retries = 0;
                let request = GetEpochsInfoRequest {
                    version: Some(get_epochs_info_request::Version::V0(
                        get_epochs_info_request::GetEpochsInfoRequestV0 {
                            start_epoch: None,
                            count: 1,
                            ascending: false,
                            prove: false,
                        },
                    )),
                };
                // Use retry mechanism to fetch current block info
                while retries <= MAX_RETRIES {
                    match sdk
                        .execute(request.clone(), RequestSettings::default())
                        .await
                    {
                        Ok(response) => {
                            if let Some(get_epochs_info_response::Version::V0(response_v0)) =
                                response.version
                            {
                                if let Some(metadata) = response_v0.metadata {
                                    initial_block_info = BlockInfo {
                                        time_ms: metadata.time_ms,
                                        height: metadata.height,
                                        core_height: metadata.core_chain_locked_height,
                                        epoch: Epoch::new(metadata.epoch as u16).unwrap(),
                                    };
                                }
                            }
                            break;
                        }
                        Err(e) if retries < MAX_RETRIES => {
                            error!("Error executing request, retrying: {:?}", e);
                            retries += 1;
                        }
                        Err(e) => {
                            error!("Failed to execute request after retries: {:?}", e);
                            return BackendEvent::StrategyError {
                                strategy_name: strategy_name.clone(),
                                error: format!("Failed to execute request after retries: {:?}", e),
                            };
                        }
                    }
                }
                initial_block_info.height += 1; // Add one because we'll be submitting to the next block

                // Get signer from loaded_identity
                // Convert loaded_identity to SimpleSigner
                let mut signer = {
                    let strategy_signer = strategy.signer.insert({
                        let mut new_signer = SimpleSigner::default();
                        let Identity::V0(identity_v0) = &*loaded_identity_lock;
                        for (key_id, public_key) in &identity_v0.public_keys {
                            let identity_key_tuple = (identity_v0.id, *key_id);
                            if let Some(private_key_bytes) =
                                identity_private_keys_lock.get(&identity_key_tuple)
                            {
                                new_signer
                                    .private_keys
                                    .insert(public_key.clone(), private_key_bytes.clone());
                            }
                        }
                        new_signer
                    });
                    strategy_signer.clone()
                };

                // Set initial current_identities to loaded_identity
                // On the first block of execution, start_identities will be added to current_identities
                let mut loaded_identity_clone = loaded_identity_lock.clone();
                let mut current_identities: Vec<Identity> = vec![loaded_identity_clone.clone()];

                let mut identity_nonce_counter = BTreeMap::new();
                let current_identity_nonce = sdk
                    .get_identity_nonce(
                        loaded_identity_clone.id(),
                        false,
                        Some(rs_sdk::platform::transition::put_settings::PutSettings {
                            request_settings: RequestSettings::default(),
                            identity_nonce_stale_time_s: Some(0),
                            user_fee_increase: None,
                        }))
                    .await
                    .expect("Couldn't get current identity nonce");
                identity_nonce_counter.insert(loaded_identity_clone.id(), current_identity_nonce);
                let mut contract_nonce_counter = BTreeMap::new();
                for used_contract_id in strategy.used_contract_ids() {
                    let current_identity_contract_nonce = sdk
                        .get_identity_contract_nonce(
                            loaded_identity_clone.id(),
                            used_contract_id,
                            false,
                            Some(rs_sdk::platform::transition::put_settings::PutSettings {
                                request_settings: RequestSettings::default(),
                                identity_nonce_stale_time_s: Some(0),
                                user_fee_increase: None,
                            })
                        )
                        .await
                        .expect("Couldn't get current identity contract nonce");
                    contract_nonce_counter.insert(
                        (loaded_identity_clone.id(), used_contract_id),
                        current_identity_contract_nonce,
                    );
                }

                let mut current_block_info = initial_block_info.clone();

                let mut transition_count = 0;
                let mut success_count = 0;

                while current_block_info.height < (initial_block_info.height + num_blocks) {
                    let mut document_query_callback = |query: LocalDocumentQuery| {
                        match query {
                            LocalDocumentQuery::RandomDocumentQuery(random_query) => {
                                let document_type = random_query.document_type;
                                let data_contract = random_query.data_contract;

                                // Construct a DriveQuery based on the document_type and
                                // data_contract
                                let drive_query = DriveQuery::any_item_query(
                                    data_contract,
                                    document_type.as_ref(),
                                );

                                // Query the Drive for documents
                                match drive_lock.query_documents(
                                    drive_query,
                                    None,
                                    false,
                                    None,
                                    None,
                                ) {
                                    Ok(outcome) => match outcome {
                                        QueryDocumentsOutcome::V0(outcome_v0) => {
                                            let documents = outcome_v0.documents_owned();
                                            info!(
                                                "Fetched {} documents using DriveQuery",
                                                documents.len()
                                            );
                                            documents
                                        }
                                    },
                                    Err(e) => {
                                        error!(
                                            "Block {}: Error fetching documents using DriveQuery: \
                                             {:?}",
                                            current_block_info.height, e
                                        );
                                        vec![]
                                    }
                                }
                            }
                        }
                    };
                    let mut identity_fetch_callback =
                        |identifier: Identifier, _keys_request: Option<IdentityKeysRequest>| {
                            // Convert Identifier to a byte array format expected by the Drive
                            // method
                            let identity_id_bytes = identifier.into_buffer();

                            // Fetch identity information from the Drive
                            match drive_lock.fetch_identity_with_balance(
                                identity_id_bytes,
                                None,
                                PlatformVersion::latest(),
                            ) {
                                Ok(maybe_partial_identity) => {
                                    let partial_identity =
                                        maybe_partial_identity.unwrap_or_else(|| PartialIdentity {
                                            id: identifier,
                                            loaded_public_keys: BTreeMap::new(),
                                            balance: None,
                                            revision: None,
                                            not_found_public_keys: BTreeSet::new(),
                                        });
                                    info!(
                                        "Fetched identity info for identifier {}: {:?}",
                                        identifier, partial_identity
                                    );
                                    partial_identity
                                }
                                Err(e) => {
                                    error!("Error fetching identity: {:?}", e);
                                    PartialIdentity {
                                        id: identifier,
                                        loaded_public_keys: BTreeMap::new(),
                                        balance: None,
                                        revision: None,
                                        not_found_public_keys: BTreeSet::new(),
                                    }
                                }
                            }
                        };

                    let mut create_asset_lock = {
                        let insight_ref = insight.clone();

                        move |amount: u64| -> Option<(AssetLockProof, PrivateKey)> {
                            tokio::task::block_in_place(|| {
                                let rt = tokio::runtime::Handle::current();
                                rt.block_on(async {
                                    let mut wallet_lock = app_state.loaded_wallet.lock().await;
                                    if let Some(ref mut wallet) = *wallet_lock {
                                        // Initialize old_utxos
                                        let old_utxos = match wallet {
                                            Wallet::SingleKeyWallet(ref wallet) => wallet.utxos.clone(),
                                        };

                                        // Handle asset lock transaction
                                        match wallet.asset_lock_transaction(None, amount) {
                                            Ok((asset_lock_transaction, asset_lock_proof_private_key)) => {
                                                // Use sdk_ref_clone for broadcasting and retrieving asset lock
                                                match AppState::broadcast_and_retrieve_asset_lock(&sdk, &asset_lock_transaction, &wallet.receive_address()).await {
                                                    Ok(proof) => {
                                                        // Check for new UTXOs in the wallet
                                                        let max_retries = 5;
                                                        let mut retries = 0;
                                                        let mut found_new_utxos = false;
                                                        while retries < max_retries {
                                                            let _ = wallet.reload_utxos(&insight_ref).await;
                                                            // Check if new UTXOs are available and if UTXO list is not empty
                                                            let current_utxos = match wallet {
                                                                Wallet::SingleKeyWallet(ref wallet) => &wallet.utxos,
                                                            };
                                                            if current_utxos != &old_utxos && !current_utxos.is_empty() {
                                                                found_new_utxos = true;
                                                                break;
                                                            } else {
                                                                retries += 1;
                                                                tokio::time::sleep(tokio::time::Duration::from_secs(10)).await;
                                                            }
                                                        }
                                                        if !found_new_utxos {
                                                            error!("Failed to find new UTXOs after maximum retries");
                                                            return None;
                                                        }
                                                        Some((proof, asset_lock_proof_private_key))
                                                    },
                                                    Err(e) => {
                                                        error!("Error broadcasting asset lock transaction: {:?}", e);
                                                        None
                                                    }
                                                }
                                            },
                                            Err(e) => {
                                                error!("Error creating asset lock transaction: {:?}", e);
                                                None
                                            }
                                        }
                                    } else {
                                        error!("Wallet not loaded");
                                        None
                                    }
                                })
                            })
                        }
                    };

                    // Get rng
                    let mut rng = StdRng::from_entropy();

                    let mut known_contracts_lock = app_state.known_contracts.lock().await;

                    // Log if you are creating start_identities, because the asset lock proofs may take a while
                    if current_block_info.height == initial_block_info.height && strategy.start_identities.number_of_identities > 0 {
                        info!(
                            "Creating {} asset lock proofs for start identities",
                            strategy.start_identities.number_of_identities
                        );
                    }

                    // Call the function to get STs for block
                    let (transitions, finalize_operations, mut new_identities) = strategy
                        .state_transitions_for_block(
                            &mut document_query_callback,
                            &mut identity_fetch_callback,
                            &mut create_asset_lock,
                            &current_block_info,
                            &mut current_identities,
                            &mut known_contracts_lock,
                            &mut signer,
                            &mut identity_nonce_counter,
                            &mut contract_nonce_counter,
                            &mut rng,
                            &StrategyConfig {
                                start_block_height: initial_block_info.height,
                                number_of_blocks: num_blocks,
                            },
                            PlatformVersion::latest(),
                        )
                        .await;

                    drop(known_contracts_lock);

                    current_identities.append(&mut new_identities);

                    // TO-DO: add documents from state transitions to explorer.drive here
                    // this is required for DocumentDelete and DocumentReplace strategy operations

                    // Process each FinalizeBlockOperation, which so far is just adding keys to the
                    // identities
                    for operation in finalize_operations {
                        match operation {
                            FinalizeBlockOperation::IdentityAddKeys(identifier, keys) => {
                                if let Some(identity) = current_identities
                                    .iter_mut()
                                    .find(|id| id.id() == identifier)
                                {
                                    for key in keys {
                                        identity.add_public_key(key);
                                    }
                                }
                            }
                        }
                    }

                    // Update the loaded_identity_clone and loaded_identity_lock with the latest
                    // state of the identity
                    if let Some(modified_identity) = current_identities
                        .iter()
                        .find(|identity| identity.id() == loaded_identity_clone.id())
                    {
                        loaded_identity_clone = modified_identity.clone();
                        *loaded_identity_lock = modified_identity.clone();
                    }

                    let mut st_queue = VecDeque::new();

                    // Put the state transitions in the queue if not empty
                    if !transitions.is_empty() {
                        st_queue = transitions.into();
                        info!(
                            "Prepared {} state transitions for block {}",
                            st_queue.len(),
                            current_block_info.height
                        );
                    } else {
                        // Log when no state transitions are found for a block
                        info!(
                            "No state transitions prepared for block {}",
                            current_block_info.height
                        );
                    }

                    if st_queue.is_empty() {
                        info!(
                            "No state transitions to process for block {}",
                            current_block_info.height
                        );
                    } else {
                        let mut st_queue_index = 0;
                        let mut broadcast_futures = Vec::new();

                        for transition in st_queue.iter() {
                            // Init
                            transition_count += 1;
                            st_queue_index += 1;
                            let transition_clone = transition.clone();
                            let transition_type = transition_clone.name().to_owned();

                            // Dependent state transitions are those that get their revision checked. Sending multiple
                            // in the same block causes errors because they get sent to different nodes and become disordered.
                            // So we sleep for 1 second for dependent transitions so that they only go 1 per block.
                            let is_dependent_transition = matches!(
                                transition_clone,
                                StateTransition::IdentityUpdate(_)
                                    | StateTransition::DataContractUpdate(_)
                                    | StateTransition::IdentityCreditTransfer(_)
                                    | StateTransition::IdentityCreditWithdrawal(_)
                            );

                            if is_dependent_transition {
                                // Sequentially process dependent transitions with a delay between
                                // them
                                if let Ok(broadcast_request) =
                                    transition_clone.broadcast_request_for_state_transition()
                                {
                                    match broadcast_request
                                        .execute(sdk, RequestSettings::default())
                                        .await
                                    {
                                        Ok(_broadcast_result) => {
                                            if let Ok(wait_request) = transition_clone
                                                .wait_for_state_transition_result_request()
                                            {
                                                match wait_request
                                                    .execute(sdk, RequestSettings::default())
                                                    .await
                                                {
                                                    Ok(wait_response) => {
                                                        if let Some(wait_for_state_transition_result_response::Version::V0(v0_response)) = &wait_response.version {
                                                            if let Some(metadata) = &v0_response.metadata {
                                                                success_count += 1;
                                                                if !verify_proofs {
                                                                    info!("Successfully processed state transition {} ({}) for block {} (Actual block height: {})", st_queue_index, transition_type, current_block_info.height, metadata.height);
                                                                }
                                                                // Additional logging to inspect the result regardless of metadata presence
                                                                match &v0_response.result {
                                                                    Some(wait_for_state_transition_result_response_v0::Result::Error(error)) => {
                                                                        error!("WaitForStateTransitionResultResponse error: {:?}", error);
                                                                    }
                                                                    Some(wait_for_state_transition_result_response_v0::Result::Proof(proof)) => {
                                                                        if verify_proofs {
                                                                            let epoch = Epoch::new(metadata.epoch as u16).expect("Expected to get epoch from metadata in proof verification");
                                                                            let verified = Drive::verify_state_transition_was_executed_with_proof(
                                                                                &transition_clone,
                                                                                &BlockInfo {
                                                                                    time_ms: metadata.time_ms,
                                                                                    height: metadata.height,
                                                                                    core_height: metadata.core_chain_locked_height,
                                                                                    epoch,
                                                                                },
                                                                                proof.grovedb_proof.as_slice(),
                                                                                &|_| Ok(None),
                                                                                sdk.version(),                                                            
                                                                            );
                                                                            match verified {
                                                                                Ok(_) => {
                                                                                    info!("Successfully processed and verified proof for state transition {} ({}), block {} (Actual block height: {})", st_queue_index, transition_type, current_block_info.height, metadata.height);
                                                                                }
                                                                                Err(e) => {
                                                                                    error!("Error verifying state transition execution proof: {}", e);
                                                                                }
                                                                            }    
                                                                        }
                                                                    }
                                                                    _ => {}
                                                                }

                                                                // Sleep because we need to give the chain state time to update revisions
                                                                // It seems this is only necessary for certain STs. Like AddKeys and DisableKeys seem to need it, but Transfer does not. Not sure about Withdraw or ContractUpdate yet.
                                                                tokio::time::sleep(tokio::time::Duration::from_secs(1)).await;
                                                            }
                                                        } else {
                                                            info!("Response version other than V0 received or absent for state transition {} ({})", st_queue_index, transition_type);
                                                        }
                                                    }
                                                    Err(e) => error!(
                                                        "Error waiting for state transition result: {:?}",
                                                        e
                                                    ),
                                                }
                                            } else {
                                                error!(
                                                    "Failed to create wait request for state transition."
                                                );
                                            }
                                        }
                                        Err(e) => error!(
                                            "Error broadcasting dependent state transition: {:?}",
                                            e
                                        ),
                                    }
                                } else {
                                    error!(
                                        "Failed to create broadcast request for state transition."
                                    );
                                }
                            } else {
                                // Prepare futures for broadcasting independent transitions
                                let future = async move {
                                    match transition_clone.broadcast_request_for_state_transition()
                                    {
                                        Ok(broadcast_request) => {
                                            let broadcast_result = broadcast_request
                                                .execute(sdk, RequestSettings::default())
                                                .await;
                                            Ok((transition_clone, broadcast_result))
                                        }
                                        Err(e) => Err(e),
                                    }
                                };
                                broadcast_futures.push(future);
                            }
                        }

                        // Concurrently execute all broadcast requests for independent transitions
                        let broadcast_results = join_all(broadcast_futures).await;

                        // Prepare futures for waiting for state transition results
                        let mut wait_futures = Vec::new();
                        for (index, result) in broadcast_results.into_iter().enumerate() {
                            match result {
                                Ok((transition, broadcast_result)) => {
                                    let transition_type = transition.name().to_owned();

                                    if broadcast_result.is_err() {
                                        error!(
                                            "Error broadcasting state transition {} ({}) for block height {}: {:?}",
                                            index + 1,
                                            transition_type,
                                            current_block_info.height,
                                            broadcast_result.err().unwrap()
                                        );
                                        continue;
                                    }

                                    // Extract the data contract ID from the transition
                                    let data_contract_id_option = match &transition {
                                        StateTransition::DocumentsBatch(DocumentsBatchTransition::V0(documents_batch)) => {
                                            documents_batch.transitions.get(0).and_then(|document_transition| {
                                                match document_transition {
                                                    DocumentTransition::Create(DocumentCreateTransition::V0(create_transition)) => {
                                                        Some(create_transition.base.data_contract_id())
                                                    },
                                                    // Add handling for Replace and Delete transitions if necessary
                                                    _ => None,
                                                }
                                            })
                                        },
                                        _ => None,
                                    };

                                    let known_contracts_lock = app_state.known_contracts.lock().await;

                                    let data_contract_clone = if let Some(data_contract_id) = data_contract_id_option {
                                        let data_contract_id_str = data_contract_id.to_string(Encoding::Base58);
                                        known_contracts_lock.get(&data_contract_id_str).cloned()
                                    } else {
                                        None
                                    };

                                    drop(known_contracts_lock);

                                    let wait_future = async move {
                                        let wait_result = match transition.wait_for_state_transition_result_request() {
                                            Ok(wait_request) => wait_request.execute(sdk, RequestSettings::default()).await,
                                            Err(e) => {
                                                error!(
                                                    "Error creating wait request for state transition {} block height {}: {:?}",
                                                    index + 1, current_block_info.height, e
                                                );
                                                return None;
                                            }
                                        };

                                        match wait_result {
                                            Ok(wait_response) => {
                                                Some(if let Some(wait_for_state_transition_result_response::Version::V0(v0_response)) = &wait_response.version {
                                                    if let Some(metadata) = &v0_response.metadata {
<<<<<<< HEAD
                                                        let actual_block_height = metadata.height;
                                                        info!(
                                                            "Successfully processed state transition {} ({}) for block {} (Actual block height: {})",
                                                            index + 1, transition.name(), current_block_info.height, actual_block_height
                                                        );

                                                        // Log the Base58 encoded IDs of any created Identities
                                                        match transition.clone() {
                                                            StateTransition::IdentityCreate(identity_create_transition) => {
                                                                let ids = identity_create_transition.modified_data_ids();
                                                                for id in ids {
                                                                    let encoded_id: String = id.into();
                                                                    info!("Created Identity: {}", encoded_id);
                                                                }
                                                            },
                                                            _ => {
                                                                // nothing
                                                            }
                                                        }

                                                        // If a data contract was registered, add it to
                                                        // known_contracts
                                                        if let StateTransition::DataContractCreate(
                                                            DataContractCreateTransition::V0(
                                                                data_contract_create_transition,
                                                            ),
                                                        ) = &transition
                                                        {
                                                            // Extract the data contract from the transition
                                                            let data_contract_serialized =
                                                                &data_contract_create_transition
                                                                    .data_contract;
                                                            let data_contract_result =
                                                                DataContract::try_from_platform_versioned(
                                                                    data_contract_serialized.clone(),
                                                                    false,
                                                                    PlatformVersion::latest(),
                                                                );

                                                            match data_contract_result {
                                                                Ok(data_contract) => {
                                                                    let mut known_contracts_lock =
                                                                        app_state
                                                                            .known_contracts
                                                                            .lock()
                                                                            .await;
                                                                    known_contracts_lock.insert(
                                                                        data_contract
                                                                            .id()
                                                                            .to_string(Encoding::Base58),
                                                                        data_contract,
                                                                    );
                                                                }
                                                                Err(e) => {
                                                                    error!(
                                                                        "Error deserializing data \
                                                                        contract: {:?}",
                                                                        e
                                                                    );
                                                                }
                                                            }
=======
                                                        if !verify_proofs {
                                                            info!(
                                                                "Successfully processed state transition {} ({}) for block {} (Actual block height: {})",
                                                                index + 1, transition.name(), current_block_info.height, metadata.height
                                                            );    
>>>>>>> d9332325
                                                        }

                                                        // Verification of the proof
                                                        if let Some(wait_for_state_transition_result_response_v0::Result::Proof(proof)) = &v0_response.result {
                                                            if verify_proofs {
                                                                let epoch = Epoch::new(metadata.epoch as u16).expect("Expected to get epoch from metadata in proof verification");
                                                                // For proof verification, if it's a DocumentsBatch, include the data contract, else don't
                                                                let verified = if transition.name() == "DocumentsBatch" {
                                                                    match data_contract_clone.as_ref() {
                                                                        Some(data_contract) => {
                                                                            Drive::verify_state_transition_was_executed_with_proof(
                                                                                &transition,
                                                                                &BlockInfo {
                                                                                    time_ms: metadata.time_ms,
                                                                                    height: metadata.height,
                                                                                    core_height: metadata.core_chain_locked_height,
                                                                                    epoch,
                                                                                },
                                                                                proof.grovedb_proof.as_slice(),
                                                                                &|_| Ok(Some(data_contract.clone().into())),
                                                                                sdk.version(),
                                                                            )
                                                                        }
                                                                        None => Err(drive::error::Error::Proof(ProofError::UnknownContract("Data contract ID not found in known_contracts".into()))),
                                                                    }
                                                                } else {
                                                                    Drive::verify_state_transition_was_executed_with_proof(
                                                                        &transition,
                                                                        &BlockInfo {
                                                                            time_ms: metadata.time_ms,
                                                                            height: metadata.height,
                                                                            core_height: metadata.core_chain_locked_height,
                                                                            epoch,
                                                                        },
                                                                        proof.grovedb_proof.as_slice(),
                                                                        &|_| Ok(None),
                                                                        sdk.version(),
                                                                    )
                                                                };

                                                                match verified {
<<<<<<< HEAD
                                                                    Ok(_) => info!("Verified proof for state transition {} ({}) for block {} (Actual block height: {})", index + 1, transition_type, current_block_info.height, actual_block_height),
=======
                                                                    Ok(_) => {
                                                                        info!("Successfully processed and verified proof for state transition {} ({}), block {} (Actual block height: {})", index + 1, transition_type, current_block_info.height, metadata.height);
                                                                        
                                                                        // If a data contract was registered, add it to
                                                                        // known_contracts
                                                                        if let StateTransition::DataContractCreate(
                                                                            DataContractCreateTransition::V0(
                                                                                data_contract_create_transition,
                                                                            ),
                                                                        ) = &transition
                                                                        {
                                                                            // Extract the data contract from the transition
                                                                            let data_contract_serialized =
                                                                                &data_contract_create_transition
                                                                                    .data_contract;
                                                                            let data_contract_result =
                                                                                DataContract::try_from_platform_versioned(
                                                                                    data_contract_serialized.clone(),
                                                                                    false,
                                                                                    PlatformVersion::latest(),
                                                                                );

                                                                            match data_contract_result {
                                                                                Ok(data_contract) => {
                                                                                    let mut known_contracts_lock =
                                                                                        app_state
                                                                                            .known_contracts
                                                                                            .lock()
                                                                                            .await;
                                                                                    known_contracts_lock.insert(
                                                                                        data_contract
                                                                                            .id()
                                                                                            .to_string(Encoding::Base58),
                                                                                        data_contract,
                                                                                    );
                                                                                }
                                                                                Err(e) => {
                                                                                    error!(
                                                                                        "Error deserializing data \
                                                                                        contract: {:?}",
                                                                                        e
                                                                                    );
                                                                                }
                                                                            }
                                                                        }
                                                                    }
>>>>>>> d9332325
                                                                    Err(e) => error!("Error verifying state transition execution proof: {}", e),
                                                                }
                                                            }

                                                        // If it's the first block, sleep for one second so we don't, for example, register a doc to a new contract
                                                        if current_block_info.height == initial_block_info.height {
                                                            tokio::time::sleep(tokio::time::Duration::from_secs(1)).await;
                                                        }
                                                        }

                                                        // Log the Base58 encoded IDs of any created Identities
                                                        match transition.clone() {
                                                            StateTransition::IdentityCreate(identity_create_transition) => {
                                                                let ids = identity_create_transition.modified_data_ids();
                                                                for id in ids {
                                                                    let encoded_id: String = id.into();
                                                                    info!("Created Identity: {}", encoded_id);
                                                                }
                                                            },
                                                            _ => {
                                                                // nothing
                                                            }
                                                        }
                                                    }
                                                })
                                            },
                                            Err(e) => {
                                                error!("Wait result error: {:?}", e);
                                                None
                                            }
                                        }
                                    };
                                    wait_futures.push(wait_future);
                                },
                                Err(e) => {
                                    error!(
                                        "Error preparing broadcast request for state transition {} block height {}: {:?}",
                                        index + 1,
                                        current_block_info.height,
                                        e
                                    );
                                }
                            }
                        }

                        // Wait for all state transition result futures to complete
                        let wait_results = join_all(wait_futures).await;

                        // Log the actual block height for each state transition
                        for (_, actual_block_height) in wait_results.into_iter().enumerate() {
                            match actual_block_height {
                                Some(_) => {
                                    success_count += 1;
                                }
                                None => continue,
                            }
                        }
                    }

                    // Update block_info
                    current_block_info.height += 1;
                    current_block_info.time_ms += 1 * 1000; // plus 1 second
                }

                info!("-----Strategy '{}' finished running-----", strategy_name);
                let run_time = run_start_time.elapsed();

                // Refresh the identity at the end
                drop(loaded_identity_lock);
                let refresh_result = app_state.refresh_identity(&sdk).await;
                if let Err(ref e) = refresh_result {
                    error!("Failed to refresh identity after running strategy: {:?}", e);
                }

                // Attempt to retrieve the final balance from the refreshed identity
                let final_balance_identity = match refresh_result {
                    Ok(refreshed_identity_lock) => {
                        // Successfully refreshed, now access the balance
                        refreshed_identity_lock.balance()
                    }
                    Err(_) => {
                        error!("Error refreshing identity after running strategy");
                        initial_balance_identity
                    }
                };

                let dash_spent_identity = (initial_balance_identity as f64
                    - final_balance_identity as f64)
                    / 100_000_000_000.0;

                let loaded_wallet_lock = app_state.loaded_wallet.lock().await;
                let final_balance_wallet = loaded_wallet_lock.clone().unwrap().balance();
                let dash_spent_wallet = (initial_balance_wallet as f64
                    - final_balance_wallet as f64)
                    / 100_000_000_000.0;

                info!(
                    "-----Strategy '{}' completed-----\n\nState transitions attempted: {}\nState \
                    transitions succeeded: {}\nNumber of blocks: {}\nRun time: \
                    {:?}\nDash spent (Loaded Identity): {}\nDash spent (Wallet): {}\n",
                    strategy_name,
                    transition_count,
                    success_count,
                    (current_block_info.height - initial_block_info.height),
                    run_time,
                    dash_spent_identity,
                    dash_spent_wallet,
                );

                BackendEvent::StrategyCompleted {
                    strategy_name: strategy_name.clone(),
                    result: StrategyCompletionResult::Success {
                        final_block_height: current_block_info.height,
                        start_block_height: initial_block_info.height,
                        success_count,
                        transition_count,
                        run_time,
                        dash_spent_identity,
                        dash_spent_wallet,
                    },
                }
            } else {
                tracing::error!("No strategy loaded with name \"{}\"", strategy_name);
                BackendEvent::None
            }
        }
        StrategyTask::RemoveLastContract(strategy_name) => {
            let mut strategies_lock = app_state.available_strategies.lock().await;
            let mut contract_names_lock =
                app_state.available_strategies_contract_names.lock().await;

            if let Some(strategy) = strategies_lock.get_mut(&strategy_name) {
                // Remove the last contract_with_update entry from the strategy
                strategy.contracts_with_updates.pop();

                // Also remove the corresponding entry from the displayed contracts
                if let Some(contract_names) = contract_names_lock.get_mut(&strategy_name) {
                    // Assuming each entry in contract_names corresponds to an entry in
                    // contracts_with_updates
                    contract_names.pop();
                }

                BackendEvent::AppStateUpdated(AppStateUpdate::SelectedStrategy(
                    strategy_name.clone(),
                    MutexGuard::map(strategies_lock, |strategies| {
                        strategies.get_mut(&strategy_name).expect("strategy exists")
                    }),
                    MutexGuard::map(contract_names_lock, |names| {
                        names.get_mut(&strategy_name).expect("inconsistent data")
                    }),
                ))
            } else {
                BackendEvent::None
            }
        }
        StrategyTask::RemoveIdentityInserts(strategy_name) => {
            let mut strategies_lock = app_state.available_strategies.lock().await;
            if let Some(strategy) = strategies_lock.get_mut(&strategy_name) {
                strategy.identities_inserts = IdentityInsertInfo::default();
                BackendEvent::AppStateUpdated(AppStateUpdate::SelectedStrategy(
                    strategy_name.clone(),
                    MutexGuard::map(strategies_lock, |strategies| {
                        strategies.get_mut(&strategy_name).expect("strategy exists")
                    }),
                    MutexGuard::map(
                        app_state.available_strategies_contract_names.lock().await,
                        |names| names.get_mut(&strategy_name).expect("inconsistent data"),
                    ),
                ))
            } else {
                BackendEvent::None
            }
        }
        StrategyTask::RemoveStartIdentities(strategy_name) => {
            let mut strategies_lock = app_state.available_strategies.lock().await;
            if let Some(strategy) = strategies_lock.get_mut(&strategy_name) {
                strategy.start_identities = StartIdentities::default();
                BackendEvent::AppStateUpdated(AppStateUpdate::SelectedStrategy(
                    strategy_name.clone(),
                    MutexGuard::map(strategies_lock, |strategies| {
                        strategies.get_mut(&strategy_name).expect("strategy exists")
                    }),
                    MutexGuard::map(
                        app_state.available_strategies_contract_names.lock().await,
                        |names| names.get_mut(&strategy_name).expect("inconsistent data"),
                    ),
                ))
            } else {
                BackendEvent::None
            }
        }
        StrategyTask::RemoveLastOperation(strategy_name) => {
            let mut strategies_lock = app_state.available_strategies.lock().await;
            if let Some(strategy) = strategies_lock.get_mut(&strategy_name) {
                strategy.operations.pop();
                BackendEvent::AppStateUpdated(AppStateUpdate::SelectedStrategy(
                    strategy_name.clone(),
                    MutexGuard::map(strategies_lock, |strategies| {
                        strategies.get_mut(&strategy_name).expect("strategy exists")
                    }),
                    MutexGuard::map(
                        app_state.available_strategies_contract_names.lock().await,
                        |names| names.get_mut(&strategy_name).expect("inconsistent data"),
                    ),
                ))
            } else {
                BackendEvent::None
            }
        }
    }
}

pub async fn update_known_contracts(
    sdk: &Sdk,
    known_contracts: &Mutex<KnownContractsMap>,
) -> Result<(), String> {
    let contract_ids = {
        let contracts_lock = known_contracts.lock().await;
        contracts_lock.keys().cloned().collect::<Vec<String>>()
    };

    // Clear known contracts first. This is necessary for some reason, I don't know.
    let mut contracts_lock = known_contracts.lock().await;
    contracts_lock.clear();
    drop(contracts_lock);

    for contract_id_str in contract_ids.iter() {
        let contract_id = Identifier::from_string(contract_id_str, Encoding::Base58)
            .expect("Failed to convert ID string to Identifier");

        match DataContract::fetch(&*sdk, contract_id).await {
            Ok(Some(data_contract)) => {
                let mut contracts_lock = known_contracts.lock().await;
                contracts_lock.insert(contract_id_str.clone(), data_contract);
            }
            Ok(None) => {
                error!("Contract not found for ID: {}", contract_id_str);
            }
            Err(e) => {
                return Err(format!(
                    "Error fetching contract {}: {}",
                    contract_id_str, e
                ));
            }
        }
    }

    Ok(())
}<|MERGE_RESOLUTION|>--- conflicted
+++ resolved
@@ -307,27 +307,6 @@
                         .cloned()
                 };
 
-<<<<<<< HEAD
-=======
-                // Get the loaded identity nonce
-                let mut loaded_identity_lock = app_state.loaded_identity.lock().await;
-                if loaded_identity_lock.is_some() {
-                    drop(loaded_identity_lock);
-            
-                    let _ = app_state.refresh_identity(&sdk).await;
-            
-                    loaded_identity_lock = app_state.loaded_identity.lock().await;
-                } else {
-                    error!("Can't create contracts_with_updates because there's no loaded identity.");
-                    return BackendEvent::None;
-                }
-                let identity_id = loaded_identity_lock.as_ref().expect("Expected a loaded identity").id();
-                let identity_nonce = sdk
-                    .get_identity_nonce(identity_id, true, None)
-                    .await
-                    .expect("Couldn't get current identity nonce");
-            
->>>>>>> d9332325
                 if let Some(first_contract_name) = selected_contract_names.first() {
                     if let Some(data_contract) = get_contract(first_contract_name) {
                         match CreatedDataContract::from_contract_and_identity_nonce(
@@ -1104,7 +1083,6 @@
                                             Ok(wait_response) => {
                                                 Some(if let Some(wait_for_state_transition_result_response::Version::V0(v0_response)) = &wait_response.version {
                                                     if let Some(metadata) = &v0_response.metadata {
-<<<<<<< HEAD
                                                         let actual_block_height = metadata.height;
                                                         info!(
                                                             "Successfully processed state transition {} ({}) for block {} (Actual block height: {})",
@@ -1166,13 +1144,6 @@
                                                                     );
                                                                 }
                                                             }
-=======
-                                                        if !verify_proofs {
-                                                            info!(
-                                                                "Successfully processed state transition {} ({}) for block {} (Actual block height: {})",
-                                                                index + 1, transition.name(), current_block_info.height, metadata.height
-                                                            );    
->>>>>>> d9332325
                                                         }
 
                                                         // Verification of the proof
@@ -1214,56 +1185,7 @@
                                                                 };
 
                                                                 match verified {
-<<<<<<< HEAD
                                                                     Ok(_) => info!("Verified proof for state transition {} ({}) for block {} (Actual block height: {})", index + 1, transition_type, current_block_info.height, actual_block_height),
-=======
-                                                                    Ok(_) => {
-                                                                        info!("Successfully processed and verified proof for state transition {} ({}), block {} (Actual block height: {})", index + 1, transition_type, current_block_info.height, metadata.height);
-                                                                        
-                                                                        // If a data contract was registered, add it to
-                                                                        // known_contracts
-                                                                        if let StateTransition::DataContractCreate(
-                                                                            DataContractCreateTransition::V0(
-                                                                                data_contract_create_transition,
-                                                                            ),
-                                                                        ) = &transition
-                                                                        {
-                                                                            // Extract the data contract from the transition
-                                                                            let data_contract_serialized =
-                                                                                &data_contract_create_transition
-                                                                                    .data_contract;
-                                                                            let data_contract_result =
-                                                                                DataContract::try_from_platform_versioned(
-                                                                                    data_contract_serialized.clone(),
-                                                                                    false,
-                                                                                    PlatformVersion::latest(),
-                                                                                );
-
-                                                                            match data_contract_result {
-                                                                                Ok(data_contract) => {
-                                                                                    let mut known_contracts_lock =
-                                                                                        app_state
-                                                                                            .known_contracts
-                                                                                            .lock()
-                                                                                            .await;
-                                                                                    known_contracts_lock.insert(
-                                                                                        data_contract
-                                                                                            .id()
-                                                                                            .to_string(Encoding::Base58),
-                                                                                        data_contract,
-                                                                                    );
-                                                                                }
-                                                                                Err(e) => {
-                                                                                    error!(
-                                                                                        "Error deserializing data \
-                                                                                        contract: {:?}",
-                                                                                        e
-                                                                                    );
-                                                                                }
-                                                                            }
-                                                                        }
-                                                                    }
->>>>>>> d9332325
                                                                     Err(e) => error!("Error verifying state transition execution proof: {}", e),
                                                                 }
                                                             }
