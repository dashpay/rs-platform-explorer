//! Strategies management backend module.

use std::{
    collections::{BTreeMap, BTreeSet, VecDeque},
    sync::Arc,
    time::Instant,
};

use dapi_grpc::platform::v0::{
    get_epochs_info_request, get_epochs_info_response,
    wait_for_state_transition_result_response::{
        self, wait_for_state_transition_result_response_v0,
    },
    GetEpochsInfoRequest,
};
use dpp::{
    block::{block_info::BlockInfo, epoch::Epoch},
    dashcore::PrivateKey,
    data_contract::{
        accessors::v0::DataContractV0Getters, created_data_contract::CreatedDataContract, DataContract
    },
    identity::{
        accessors::IdentityGettersV0, state_transition::asset_lock_proof::AssetLockProof, Identity,
        PartialIdentity,
    },
<<<<<<< HEAD
    platform_value::{string_encoding::Encoding, Bytes32, Identifier},
    state_transition::{data_contract_create_transition::DataContractCreateTransition, documents_batch_transition::{document_base_transition::v0::v0_methods::DocumentBaseTransitionV0Methods, document_transition::DocumentTransition, DocumentCreateTransition, DocumentsBatchTransition}, StateTransition},
=======
    platform_value::{string_encoding::Encoding, Identifier},
    state_transition::{
        data_contract_create_transition::DataContractCreateTransition, StateTransition,
    },
>>>>>>> a9ccb9d5
    version::PlatformVersion,
};
use drive::{
    drive::{
        document::query::{QueryDocumentsOutcome, QueryDocumentsOutcomeV0Methods},
        identity::key::fetch::IdentityKeysRequest, Drive,
    }, error::proof::ProofError, query::DriveQuery
};
use futures::future::join_all;
use rand::{rngs::StdRng, SeedableRng};
use rs_dapi_client::{DapiRequest, DapiRequestExecutor, RequestSettings};
use rs_sdk::{
    platform::{transition::broadcast_request::BroadcastRequestForStateTransition, Fetch},
    Sdk,
};
use simple_signer::signer::SimpleSigner;
use strategy_tests::{
    frequency::Frequency,
    operations::{FinalizeBlockOperation, Operation},
    transitions::create_identities_state_transitions,
    LocalDocumentQuery, Strategy, StrategyConfig,
};
use tokio::sync::{Mutex, MutexGuard};
use tracing::{error, info};

use super::{
    error::Error,
    insight::{InsightAPIClient, InsightError},
    state::KnownContractsMap,
    AppState, AppStateUpdate, BackendEvent, StrategyCompletionResult, Task,
};
use crate::backend::{wallet::WalletError, Wallet};

#[derive(Debug, PartialEq, Clone)]
pub(crate) enum StrategyTask {
    CreateStrategy(String),
    SelectStrategy(String),
    DeleteStrategy(String),
    CloneStrategy(String),
    SetContractsWithUpdates(String, Vec<String>),
    SetIdentityInserts {
        strategy_name: String,
        identity_inserts_frequency: Frequency,
    },
    SetStartIdentities {
        strategy_name: String,
        count: u16,
        key_count: u32,
    },
    AddOperation {
        strategy_name: String,
        operation: Operation,
    },
    RunStrategy(String, u64),
    RemoveLastContract(String),
    RemoveIdentityInserts(String),
    RemoveStartIdentities(String),
    RemoveLastOperation(String),
}

pub(crate) async fn run_strategy_task<'s>(
    sdk: &Sdk,
    app_state: &'s AppState,
    task: StrategyTask,
    insight: &'s InsightAPIClient,
) -> BackendEvent<'s> {
    match task {
        StrategyTask::CreateStrategy(strategy_name) => {
            let mut strategies_lock = app_state.available_strategies.lock().await;
            let mut contract_names_lock =
                app_state.available_strategies_contract_names.lock().await;
            let mut selected_strategy_lock = app_state.selected_strategy.lock().await;

            strategies_lock.insert(strategy_name.clone(), Strategy::default());
            *selected_strategy_lock = Some(strategy_name.clone());
            contract_names_lock.insert(strategy_name.clone(), Default::default());

            BackendEvent::AppStateUpdated(AppStateUpdate::SelectedStrategy(
                strategy_name.clone(),
                MutexGuard::map(strategies_lock, |strategies| {
                    strategies.get_mut(&strategy_name).expect("strategy exists")
                }),
                MutexGuard::map(contract_names_lock, |names| {
                    names.get_mut(&strategy_name).expect("inconsistent data")
                }),
            ))
        }
        StrategyTask::SelectStrategy(ref strategy_name) => {
            let mut selected_strategy_lock = app_state.selected_strategy.lock().await;
            let strategies_lock = app_state.available_strategies.lock().await;

            if strategies_lock.contains_key(strategy_name) {
                *selected_strategy_lock = Some(strategy_name.clone());
                BackendEvent::AppStateUpdated(AppStateUpdate::SelectedStrategy(
                    strategy_name.clone(),
                    MutexGuard::map(strategies_lock, |strategies| {
                        strategies.get_mut(strategy_name).expect("strategy exists")
                    }),
                    MutexGuard::map(
                        app_state.available_strategies_contract_names.lock().await,
                        |names| names.get_mut(strategy_name).expect("inconsistent data"),
                    ),
                ))
            } else {
                BackendEvent::None
            }
        }
        StrategyTask::DeleteStrategy(strategy_name) => {
            let mut strategies_lock = app_state.available_strategies.lock().await;
            let mut contract_names_lock =
                app_state.available_strategies_contract_names.lock().await;
            let mut selected_strategy_lock = app_state.selected_strategy.lock().await;

            // Check if the strategy exists and remove it
            if strategies_lock.contains_key(&strategy_name) {
                strategies_lock.remove(&strategy_name);
                contract_names_lock.remove(&strategy_name);

                // If the deleted strategy was the selected one, unset the selected strategy
                if let Some(selected) = selected_strategy_lock.as_ref() {
                    if selected == &strategy_name {
                        *selected_strategy_lock = None;
                    }
                }

                BackendEvent::AppStateUpdated(AppStateUpdate::Strategies(
                    strategies_lock,
                    contract_names_lock,
                ))
            } else {
                BackendEvent::None
            }
        }
        StrategyTask::CloneStrategy(new_strategy_name) => {
            let mut strategies_lock = app_state.available_strategies.lock().await;
            let mut contract_names_lock =
                app_state.available_strategies_contract_names.lock().await;
            let mut selected_strategy_lock = app_state.selected_strategy.lock().await;

            if let Some(selected_strategy_name) = &*selected_strategy_lock {
                if let Some(strategy_to_clone) = strategies_lock.get(selected_strategy_name) {
                    let cloned_strategy = strategy_to_clone.clone();
                    let cloned_display_data = contract_names_lock
                        .get(selected_strategy_name)
                        .cloned()
                        .unwrap_or_default();

                    strategies_lock.insert(new_strategy_name.clone(), cloned_strategy);
                    contract_names_lock.insert(new_strategy_name.clone(), cloned_display_data);

                    *selected_strategy_lock = Some(new_strategy_name.clone());

                    BackendEvent::AppStateUpdated(AppStateUpdate::SelectedStrategy(
                        new_strategy_name.clone(),
                        MutexGuard::map(strategies_lock, |strategies| {
                            strategies
                                .get_mut(&new_strategy_name)
                                .expect("strategy exists")
                        }),
                        MutexGuard::map(contract_names_lock, |names| {
                            names
                                .get_mut(&new_strategy_name)
                                .expect("inconsistent data")
                        }),
                    ))
                } else {
                    BackendEvent::None
                }
            } else {
                BackendEvent::None
            }
        }
        StrategyTask::SetContractsWithUpdates(strategy_name, selected_contract_names) => {
            let mut strategies_lock = app_state.available_strategies.lock().await;
            let known_contracts_lock = app_state.known_contracts.lock().await;
            let supporting_contracts_lock = app_state.supporting_contracts.lock().await;
            let mut contract_names_lock =
                app_state.available_strategies_contract_names.lock().await;

            if let Some(strategy) = strategies_lock.get_mut(&strategy_name) {
                let platform_version = PlatformVersion::latest();

                // Function to retrieve the contract from either known_contracts or
                // supporting_contracts
                let get_contract = |contract_name: &String| {
                    known_contracts_lock
                        .get(contract_name)
                        .or_else(|| supporting_contracts_lock.get(contract_name))
                        .cloned()
                };

                // Get the loaded identity nonce
                let loaded_identity_lock = match app_state.refresh_identity(&sdk).await {
                    Ok(lock) => lock,
                    Err(e) => {
                        error!("Failed to refresh identity: {:?}", e);
                        return BackendEvent::StrategyError {
                            strategy_name: strategy_name.clone(),
                            error: format!("Failed to refresh identity: {:?}", e),
                        };
                    }
                };    
                let identity_nonce = sdk
                    .get_identity_nonce(loaded_identity_lock.id(), true, None)
                    .await
                    .expect("Couldn't get current identity nonce");

                if let Some(first_contract_name) = selected_contract_names.first() {
                    if let Some(data_contract) = get_contract(first_contract_name) {
                        match CreatedDataContract::from_contract_and_identity_nonce(
                            data_contract,
                            identity_nonce,
                            platform_version,
                        ) {
                            Ok(initial_contract) => {
                                let mut updates = BTreeMap::new();

                                for (order, contract_name) in
                                    selected_contract_names.iter().enumerate().skip(1)
                                {
                                    if let Some(update_contract) = get_contract(contract_name) {
                                        match CreatedDataContract::from_contract_and_identity_nonce(
                                            update_contract,
                                            identity_nonce,
                                            platform_version,
                                        ) {
                                            Ok(created_update_contract) => {
                                                updates
                                                    .insert(order as u64, created_update_contract);
                                            }
                                            Err(e) => {
                                                error!(
                                                    "Error converting DataContract to \
                                                     CreatedDataContract for update: {:?}",
                                                    e
                                                );
                                            }
                                        }
                                    }
                                }

                                strategy.contracts_with_updates.push((
                                    initial_contract,
                                    if updates.is_empty() {
                                        None
                                    } else {
                                        Some(updates)
                                    },
                                ));
                            }
                            Err(e) => {
                                error!(
                                    "Error converting DataContract to CreatedDataContract: {:?}",
                                    e
                                );
                            }
                        }
                    }
                }

                let mut transformed_contract_names = Vec::new();
                if let Some(first_contract_name) = selected_contract_names.first() {
                    let updates: BTreeMap<u64, String> = selected_contract_names
                        .iter()
                        .enumerate()
                        .skip(1)
                        .map(|(order, name)| (order as u64, name.clone()))
                        .collect();
                    transformed_contract_names.push((first_contract_name.clone(), Some(updates)));
                }

                if let Some(existing_contracts) = contract_names_lock.get_mut(&strategy_name) {
                    existing_contracts.extend(transformed_contract_names);
                } else {
                    contract_names_lock.insert(strategy_name.clone(), transformed_contract_names);
                }

                BackendEvent::AppStateUpdated(AppStateUpdate::SelectedStrategy(
                    strategy_name.clone(),
                    MutexGuard::map(strategies_lock, |strategies| {
                        strategies.get_mut(&strategy_name).expect("strategy exists")
                    }),
                    MutexGuard::map(contract_names_lock, |names| {
                        names.get_mut(&strategy_name).expect("inconsistent data")
                    }),
                ))
            } else {
                BackendEvent::None
            }
        }
        StrategyTask::AddOperation {
            ref strategy_name,
            ref operation,
        } => {
            let mut strategies_lock = app_state.available_strategies.lock().await;
            if let Some(strategy) = strategies_lock.get_mut(strategy_name) {
                strategy.operations.push(operation.clone());
                BackendEvent::AppStateUpdated(AppStateUpdate::SelectedStrategy(
                    strategy_name.clone(),
                    MutexGuard::map(strategies_lock, |strategies| {
                        strategies.get_mut(strategy_name).expect("strategy exists")
                    }),
                    MutexGuard::map(
                        app_state.available_strategies_contract_names.lock().await,
                        |names| names.get_mut(strategy_name).expect("inconsistent data"),
                    ),
                ))
            } else {
                BackendEvent::None
            }
        }
        StrategyTask::SetIdentityInserts {
            strategy_name,
            identity_inserts_frequency,
        } => {
            let mut strategies_lock = app_state.available_strategies.lock().await;
            if let Some(strategy) = strategies_lock.get_mut(&strategy_name) {
                strategy.identities_inserts = identity_inserts_frequency;
                BackendEvent::AppStateUpdated(AppStateUpdate::SelectedStrategy(
                    strategy_name.clone(),
                    MutexGuard::map(strategies_lock, |strategies| {
                        strategies.get_mut(&strategy_name).expect("strategy exists")
                    }),
                    MutexGuard::map(
                        app_state.available_strategies_contract_names.lock().await,
                        |names| names.get_mut(&strategy_name).expect("inconsistent data"),
                    ),
                ))
            } else {
                BackendEvent::None
            }
        }
        StrategyTask::SetStartIdentities {
            ref strategy_name,
            count,
            key_count,
        } => {
            let mut strategies_lock = app_state.available_strategies.lock().await;
            let loaded_identity_lock = app_state.loaded_identity.lock().await;
            let identity_private_keys_lock = app_state.identity_private_keys.lock().await;

            if let Some(strategy) = strategies_lock.get_mut(strategy_name) {
                // Ensure a signer is present, creating a new one if necessary
                let signer = if let Some(signer) = strategy.signer.as_mut() {
                    // Use the existing signer
                    signer
                } else {
                    // Create a new signer from loaded_identity if one doesn't exist, else default
                    let new_signer = if let Some(loaded_identity) = &*loaded_identity_lock {
                        let mut signer = SimpleSigner::default();
                        match loaded_identity {
                            Identity::V0(identity_v0) => {
                                for (key_id, public_key) in &identity_v0.public_keys {
                                    let identity_key_tuple = (identity_v0.id, *key_id);
                                    if let Some(private_key_bytes) =
                                        identity_private_keys_lock.get(&identity_key_tuple)
                                    {
                                        signer
                                            .private_keys
                                            .insert(public_key.clone(), private_key_bytes.clone());
                                    }
                                }
                            }
                        }
                        signer
                    } else {
                        SimpleSigner::default()
                    };
                    strategy.signer = Some(new_signer);
                    strategy.signer.as_mut().unwrap()
                };

                match set_start_identities(count, key_count, signer, app_state, &sdk, insight).await
                {
                    Ok(identities_and_transitions) => {
                        strategy.start_identities = identities_and_transitions;
                        BackendEvent::TaskCompletedStateChange {
                            task: Task::Strategy(task.clone()),
                            execution_result: Ok("Start identities set".into()),
                            app_state_update: AppStateUpdate::SelectedStrategy(
                                strategy_name.to_string(),
                                MutexGuard::map(strategies_lock, |strategies| {
                                    strategies.get_mut(strategy_name).expect("strategy exists")
                                }),
                                MutexGuard::map(
                                    app_state.available_strategies_contract_names.lock().await,
                                    |names| {
                                        names.get_mut(strategy_name).expect("inconsistent data")
                                    },
                                ),
                            ),
                        }
                    }
                    Err(e) => {
                        error!("Error setting start identities: {:?}", e);
                        BackendEvent::StrategyError {
                            strategy_name: strategy_name.clone(),
                            error: format!("Error setting start identities: {}", e),
                        }
                    }
                }
            } else {
                BackendEvent::None
            }
        }
        StrategyTask::RunStrategy(strategy_name, num_blocks) => {
            info!("-----Starting strategy '{}'-----", strategy_name);
            let run_start_time = Instant::now();

            let mut strategies_lock = app_state.available_strategies.lock().await;
            let drive_lock = app_state.drive.lock().await;
            let identity_private_keys_lock = app_state.identity_private_keys.lock().await;

            // Fetch known_contracts from the chain to assure local copies match actual
            // state.
            match update_known_contracts(sdk, &app_state.known_contracts).await {
                Ok(_) => info!("Known contracts updated successfully."),
                Err(e) => {
                    error!("Failed to update known contracts: {:?}", e);
                    return BackendEvent::StrategyError {
                        strategy_name: strategy_name.clone(),
                        error: format!("Failed to update known contracts: {:?}", e),
                    };
                }
            };

            let mut loaded_identity_lock = match app_state.refresh_identity(&sdk).await {
                Ok(lock) => {
                    info!("Refreshed loaded identity.");
                    lock
                },                
                Err(e) => {
                    error!("Failed to refresh identity: {:?}", e);
                    return BackendEvent::StrategyError {
                        strategy_name: strategy_name.clone(),
                        error: format!("Failed to refresh identity: {:?}", e),
                    };
                }
            };

            // Access the loaded_wallet within the Mutex
            let mut loaded_wallet_lock = app_state.loaded_wallet.lock().await;

            // Refresh UTXOs for the loaded wallet
            if let Some(ref mut wallet) = *loaded_wallet_lock {
                let _ = wallet.reload_utxos(insight).await;
            }

            let initial_balance_identity = loaded_identity_lock.balance();
            let initial_balance_wallet = loaded_wallet_lock.clone().unwrap().balance();

            drop(loaded_wallet_lock);

            // It's normal that we're asking for the mutable strategy because we need to
            // modify some properties of a contract on update
            if let Some(strategy) = strategies_lock.get_mut(&strategy_name) {
                // Get block_info
                // Get block info for the first block by sending a grpc request and looking at
                // the metadata Retry up to MAX_RETRIES times
                const MAX_RETRIES: u8 = 2;
                let mut initial_block_info = BlockInfo::default();
                let mut retries = 0;
                let request = GetEpochsInfoRequest {
                    version: Some(get_epochs_info_request::Version::V0(
                        get_epochs_info_request::GetEpochsInfoRequestV0 {
                            start_epoch: None,
                            count: 1,
                            ascending: false,
                            prove: false,
                        },
                    )),
                };
                // Use retry mechanism to fetch current block info
                while retries <= MAX_RETRIES {
                    match sdk
                        .execute(request.clone(), RequestSettings::default())
                        .await
                    {
                        Ok(response) => {
                            if let Some(get_epochs_info_response::Version::V0(response_v0)) =
                                response.version
                            {
                                if let Some(metadata) = response_v0.metadata {
                                    initial_block_info = BlockInfo {
                                        time_ms: metadata.time_ms,
                                        height: metadata.height,
                                        core_height: metadata.core_chain_locked_height,
                                        epoch: Epoch::new(metadata.epoch as u16).unwrap(),
                                    };
                                }
                            }
                            break;
                        }
                        Err(e) if retries < MAX_RETRIES => {
                            error!("Error executing request, retrying: {:?}", e);
                            retries += 1;
                        }
                        Err(e) => {
                            error!("Failed to execute request after retries: {:?}", e);
                            return BackendEvent::StrategyError {
                                strategy_name: strategy_name.clone(),
                                error: format!("Failed to execute request after retries: {:?}", e),
                            };
                        }
                    }
                }
                initial_block_info.height += 1; // Add one because we'll be submitting to the next block

                // Get signer from loaded_identity
                // Convert loaded_identity to SimpleSigner
                let mut signer = {
                    let strategy_signer = strategy.signer.get_or_insert_with(|| {
                        let mut new_signer = SimpleSigner::default();
                        let Identity::V0(identity_v0) = &*loaded_identity_lock;
                        for (key_id, public_key) in &identity_v0.public_keys {
                            let identity_key_tuple = (identity_v0.id, *key_id);
                            if let Some(private_key_bytes) =
                                identity_private_keys_lock.get(&identity_key_tuple)
                            {
                                new_signer
                                    .private_keys
                                    .insert(public_key.clone(), private_key_bytes.clone());
                            }
                        }
                        new_signer
                    });
                    strategy_signer.clone()
                };

                // Set initial current_identities to loaded_identity
                let mut loaded_identity_clone = loaded_identity_lock.clone();
                let mut current_identities: Vec<Identity> = vec![loaded_identity_clone.clone()];

                let mut identity_nonce_counter = BTreeMap::new();
                let current_identity_nonce = sdk
                    .get_identity_nonce(loaded_identity_clone.id(), false, None)
                    .await
                    .expect("Couldn't get current identity nonce");
                identity_nonce_counter.insert(loaded_identity_clone.id(), current_identity_nonce);
                let mut contract_nonce_counter = BTreeMap::new();
                for used_contract_id in strategy.used_contract_ids() {
                    let current_identity_contract_nonce = sdk
                        .get_identity_contract_nonce(
                            loaded_identity_clone.id(),
                            used_contract_id,
                            false,
                            None,
                        )
                        .await
                        .expect("Couldn't get current identity contract nonce");
                    contract_nonce_counter.insert(
                        (loaded_identity_clone.id(), used_contract_id),
                        current_identity_contract_nonce,
                    );
                }

                let mut current_block_info = initial_block_info.clone();

                let mut transition_count = 0;
                let mut success_count = 0;

                while current_block_info.height < (initial_block_info.height + num_blocks) {
                    let mut document_query_callback = |query: LocalDocumentQuery| {
                        match query {
                            LocalDocumentQuery::RandomDocumentQuery(random_query) => {
                                let document_type = random_query.document_type;
                                let data_contract = random_query.data_contract;

                                // Construct a DriveQuery based on the document_type and
                                // data_contract
                                let drive_query = DriveQuery::any_item_query(
                                    data_contract,
                                    document_type.as_ref(),
                                );

                                // Query the Drive for documents
                                match drive_lock.query_documents(
                                    drive_query,
                                    None,
                                    false,
                                    None,
                                    None,
                                ) {
                                    Ok(outcome) => match outcome {
                                        QueryDocumentsOutcome::V0(outcome_v0) => {
                                            let documents = outcome_v0.documents_owned();
                                            info!(
                                                "Fetched {} documents using DriveQuery",
                                                documents.len()
                                            );
                                            documents
                                        }
                                    },
                                    Err(e) => {
                                        error!(
                                            "Block {}: Error fetching documents using DriveQuery: \
                                             {:?}",
                                            current_block_info.height, e
                                        );
                                        vec![]
                                    }
                                }
                            }
                        }
                    };
                    let mut identity_fetch_callback =
                        |identifier: Identifier, _keys_request: Option<IdentityKeysRequest>| {
                            // Convert Identifier to a byte array format expected by the Drive
                            // method
                            let identity_id_bytes = identifier.into_buffer();

                            // Fetch identity information from the Drive
                            match drive_lock.fetch_identity_with_balance(
                                identity_id_bytes,
                                None,
                                PlatformVersion::latest(),
                            ) {
                                Ok(maybe_partial_identity) => {
                                    let partial_identity =
                                        maybe_partial_identity.unwrap_or_else(|| PartialIdentity {
                                            id: identifier,
                                            loaded_public_keys: BTreeMap::new(),
                                            balance: None,
                                            revision: None,
                                            not_found_public_keys: BTreeSet::new(),
                                        });
                                    info!(
                                        "Fetched identity info for identifier {}: {:?}",
                                        identifier, partial_identity
                                    );
                                    partial_identity
                                }
                                Err(e) => {
                                    error!("Error fetching identity: {:?}", e);
                                    PartialIdentity {
                                        id: identifier,
                                        loaded_public_keys: BTreeMap::new(),
                                        balance: None,
                                        revision: None,
                                        not_found_public_keys: BTreeSet::new(),
                                    }
                                }
                            }
                        };

                    let mut create_asset_lock = {
                        let insight_ref = insight.clone();

                        move |amount: u64| -> Option<(AssetLockProof, PrivateKey)> {
                            // Use the current Tokio runtime to execute the async block
                            tokio::task::block_in_place(|| {
                                let rt = tokio::runtime::Handle::current();
                                rt.block_on(async {
                                    let mut wallet_lock = app_state.loaded_wallet.lock().await;
                                    if let Some(ref mut wallet) = *wallet_lock {
                                        // Initialize old_utxos
                                        let old_utxos = match wallet {
                                            Wallet::SingleKeyWallet(ref wallet) => wallet.utxos.clone(),
                                        };

                                        // Handle asset lock transaction
                                        match wallet.asset_lock_transaction(None, amount) {
                                            Ok((asset_lock_transaction, asset_lock_proof_private_key)) => {
                                                // Use sdk_ref_clone for broadcasting and retrieving asset lock
                                                match AppState::broadcast_and_retrieve_asset_lock(&sdk, &asset_lock_transaction, &wallet.receive_address()).await {
                                                    Ok(proof) => {
                                                        let max_retries = 5;
                                                        let mut retries = 0;
                                                        let mut found_new_utxos = false;
                                                        while retries < max_retries {
<<<<<<< HEAD
                                                            let _ = wallet.reload_utxos(&insight_ref).await;
                                    
=======
                                                            wallet.reload_utxos(&insight_ref).await;
>>>>>>> a9ccb9d5
                                                            // Check if new UTXOs are available and if UTXO list is not empty
                                                            let current_utxos = match wallet {
                                                                Wallet::SingleKeyWallet(ref wallet) => &wallet.utxos,
                                                            };
                                                            if current_utxos != &old_utxos && !current_utxos.is_empty() {
                                                                found_new_utxos = true;
                                                                break;
                                                            } else {
                                                                retries += 1;
                                                                tokio::time::sleep(tokio::time::Duration::from_secs(10)).await;
                                                            }
                                                        }
                                                        if !found_new_utxos {
                                                            error!("Failed to find new UTXOs after maximum retries");
                                                            return None;
                                                        }
                                                        Some((proof, asset_lock_proof_private_key))
                                                    },
                                                    Err(e) => {
                                                        error!("Error broadcasting asset lock transaction: {:?}", e);
                                                        None
                                                    }
                                                }
                                            },
                                            Err(e) => {
                                                error!("Error creating asset lock transaction: {:?}", e);
                                                None
                                            }
                                        }
                                    } else {
                                        error!("Wallet not loaded");
                                        None
                                    }
                                })
                            })
                        }
                    };

                    // Get rng
                    let mut rng = StdRng::from_entropy();

                    let mut known_contracts_lock = app_state.known_contracts.lock().await;

                    // Call the function to get STs for block
                    let (transitions, finalize_operations) = strategy
                        .state_transitions_for_block_with_new_identities(
                            &mut document_query_callback,
                            &mut identity_fetch_callback,
                            &mut create_asset_lock,
                            &current_block_info,
                            &mut current_identities,
                            &mut known_contracts_lock,
                            &mut signer,
                            &mut identity_nonce_counter,
                            &mut contract_nonce_counter,
                            &mut rng,
                            &StrategyConfig {
                                start_block_height: initial_block_info.height,
                                number_of_blocks: num_blocks,
                            },
                            PlatformVersion::latest(),
                        )
                        .await;

                    drop(known_contracts_lock);

                    // TO-DO: add documents from state transitions to explorer.drive here
                    // this is required for DocumentDelete and DocumentReplace strategy operations

                    // Process each FinalizeBlockOperation, which so far is just adding keys to the
                    // identities
                    for operation in finalize_operations {
                        match operation {
                            FinalizeBlockOperation::IdentityAddKeys(identifier, keys) => {
                                if let Some(identity) = current_identities
                                    .iter_mut()
                                    .find(|id| id.id() == identifier)
                                {
                                    for key in keys {
                                        identity.add_public_key(key);
                                    }
                                }
                            }
                        }
                    }

                    // Update the loaded_identity_clone and loaded_identity_lock with the latest
                    // state of the identity
                    if let Some(modified_identity) = current_identities
                        .iter()
                        .find(|identity| identity.id() == loaded_identity_clone.id())
                    {
                        loaded_identity_clone = modified_identity.clone();
                        *loaded_identity_lock = modified_identity.clone();
                    }

                    let mut st_queue = VecDeque::new();

                    // Put the state transitions in the queue if not empty
                    if !transitions.is_empty() {
                        st_queue = transitions.into();
                        info!(
                            "Prepared {} state transitions for block {}",
                            st_queue.len(),
                            current_block_info.height
                        );
                    } else {
                        // Log when no state transitions are found for a block
                        info!(
                            "No state transitions prepared for block {}",
                            current_block_info.height
                        );
                    }

                    if st_queue.is_empty() {
                        info!(
                            "No state transitions to process for block {}",
                            current_block_info.height
                        );
                    } else {
                        let mut st_queue_index = 0;
                        let mut broadcast_futures = Vec::new();

                        for transition in st_queue.iter() {
                            // Init
                            transition_count += 1;
                            st_queue_index += 1;
                            let transition_clone = transition.clone();
                            let transition_type = transition_clone.name().to_owned();

                            let is_dependent_transition = matches!(
                                transition_clone,
                                StateTransition::IdentityUpdate(_)
                                    | StateTransition::DataContractUpdate(_)
                                    | StateTransition::IdentityCreditTransfer(_)
                                    | StateTransition::IdentityCreditWithdrawal(_)
                            );

                            if is_dependent_transition {
                                // Sequentially process dependent transitions with a delay between
                                // them
                                if let Ok(broadcast_request) =
                                    transition_clone.broadcast_request_for_state_transition()
                                {
                                    match broadcast_request
                                        .execute(sdk, RequestSettings::default())
                                        .await
                                    {
                                        Ok(_broadcast_result) => {
                                            if let Ok(wait_request) = transition_clone
                                                .wait_for_state_transition_result_request()
                                            {
                                                match wait_request
                                                    .execute(sdk, RequestSettings::default())
                                                    .await
                                                {
                                                    Ok(wait_response) => {
                                                        if let Some(wait_for_state_transition_result_response::Version::V0(v0_response)) = &wait_response.version {
                                                            if let Some(metadata) = &v0_response.metadata {
                                                                let actual_block_height = metadata.height;
                                                                success_count += 1;
                                                                info!("Successfully processed state transition {} ({}) for block {} (Actual block height: {})", st_queue_index, transition_type, current_block_info.height, actual_block_height);
                                                                // Sleep because we need to give the chain state time to update revisions
                                                                // It seems this is only necessary for certain STs. Like AddKeys and DisableKeys seem to need it, but Transfer does not. Not sure about Withdraw or ContractUpdate yet.
                                                                tokio::time::sleep(tokio::time::Duration::from_secs(1)).await;
                                                            }
                                                            // Additional logging to inspect the result regardless of metadata presence
                                                            match &v0_response.result {
                                                                Some(wait_for_state_transition_result_response_v0::Result::Error(error)) => {
                                                                    error!("WaitForStateTransitionResultResponse error: {:?}", error);
                                                                }
                                                                Some(wait_for_state_transition_result_response_v0::Result::Proof(proof)) => {
                                                                    let verified = Drive::verify_state_transition_was_executed_with_proof(
                                                                        &transition_clone,
                                                                        proof.grovedb_proof.as_slice(),
                                                                        &|_| Ok(None),
                                                                        sdk.version(),                                                            
                                                                    );
                                                                    match verified {
                                                                        Ok(_) => {
                                                                            info!("Verified proof for state transition");
                                                                        }
                                                                        Err(e) => {
                                                                            error!("Error verifying state transition execution proof: {}", e);
                                                                        }
                                                                    }
                                                                }
                                                                _ => {}
                                                            }
                                                        } else {
                                                            info!("Response version other than V0 received or absent for state transition {} ({})", st_queue_index, transition_type);
                                                        }
                                                    }
                                                    Err(e) => error!(
                                                        "Error waiting for state transition result: {:?}",
                                                        e
                                                    ),
                                                }
                                            } else {
                                                error!(
                                                    "Failed to create wait request for state transition."
                                                );
                                            }
                                        }
                                        Err(e) => error!(
                                            "Error broadcasting dependent state transition: {:?}",
                                            e
                                        ),
                                    }
                                } else {
                                    error!(
                                        "Failed to create broadcast request for state transition."
                                    );
                                }
                            } else {
                                // Prepare futures for broadcasting independent transitions
                                let future = async move {
                                    match transition_clone.broadcast_request_for_state_transition()
                                    {
                                        Ok(broadcast_request) => {
                                            let broadcast_result = broadcast_request
                                                .execute(sdk, RequestSettings::default())
                                                .await;
                                            Ok((transition_clone, broadcast_result))
                                        }
                                        Err(e) => Err(e),
                                    }
                                };
                                broadcast_futures.push(future);
                            }
                        }

                        // Concurrently execute all broadcast requests for independent transitions
                        let broadcast_results = join_all(broadcast_futures).await;

                        // Prepare futures for waiting for state transition results
                        let mut wait_futures = Vec::new();
                        for (index, result) in broadcast_results.into_iter().enumerate() {
                            match result {
                                Ok((transition, broadcast_result)) => {
                                    if broadcast_result.is_err() {
                                        error!(
                                            "Error broadcasting state transition {} for block height {}: {:?}",
                                            index + 1,
                                            current_block_info.height,
                                            broadcast_result.err().unwrap()
                                        );
                                        continue;
                                    }

                                    // Extract the data contract ID from the transition
                                    let data_contract_id_option = match &transition {
                                        StateTransition::DocumentsBatch(DocumentsBatchTransition::V0(documents_batch)) => {
                                            documents_batch.transitions.get(0).and_then(|document_transition| {
                                                match document_transition {
                                                    DocumentTransition::Create(DocumentCreateTransition::V0(create_transition)) => {
                                                        Some(create_transition.base.data_contract_id())
                                                    },
                                                    // Add handling for Replace and Delete transitions if necessary
                                                    _ => None,
                                                }
                                            })
                                        },
                                        // Handle other state transition types that involve data contracts here
                                        _ => None,
                                    };

                                    let known_contracts_lock = app_state.known_contracts.lock().await;

                                    let data_contract_clone = if let Some(data_contract_id) = data_contract_id_option {
                                        let data_contract_id_str = data_contract_id.to_string(Encoding::Base58);
                                        known_contracts_lock.get(&data_contract_id_str).cloned()
                                    } else {
                                        None
                                    };

                                    drop(known_contracts_lock);
            
                                    let wait_future = async move {
                                        let wait_result = match transition.wait_for_state_transition_result_request() {
                                            Ok(wait_request) => wait_request.execute(sdk, RequestSettings::default()).await,
                                            Err(e) => {
                                                error!(
                                                    "Error creating wait request for state transition {} block height {}: {:?}",
                                                    index + 1, current_block_info.height, e
                                                );
                                                return None;
                                            }
                                        };
                                    
                                        match wait_result {
                                            Ok(wait_response) => {
                                                Some(if let Some(wait_for_state_transition_result_response::Version::V0(v0_response)) = &wait_response.version {
                                                    if let Some(metadata) = &v0_response.metadata {
                                                        let actual_block_height = metadata.height;
                                                        info!(
                                                            "Successfully processed state transition {} ({}) for block {} (Actual block height: {})",
                                                            index + 1, transition.name(), current_block_info.height, actual_block_height
                                                        );
                                    
                                                        // Verification of the proof
                                                        if let Some(wait_for_state_transition_result_response_v0::Result::Proof(proof)) = &v0_response.result {
                                                            // For proof verification, if it's a DocumentsBatch, include the data contract, else don't
                                                            let verified = if transition.name() == "DocumentsBatch" {
                                                                match data_contract_clone.as_ref() {
                                                                    Some(data_contract) => {
                                                                        Drive::verify_state_transition_was_executed_with_proof(
                                                                            &transition,
                                                                            proof.grovedb_proof.as_slice(),
                                                                            &|_| Ok(Some(data_contract.clone().into())),
                                                                            sdk.version(),
                                                                        )
                                                                    }
                                                                    None => Err(drive::error::Error::Proof(ProofError::UnknownContract("Data contract ID not found in known_contracts".into()))),
                                                                }
                                                            } else {
                                                                Drive::verify_state_transition_was_executed_with_proof(
                                                                    &transition,
                                                                    proof.grovedb_proof.as_slice(),
                                                                    &|_| Ok(None),
                                                                    sdk.version(),
                                                                )
                                                            };

                                                            match verified {
                                                                Ok(_) => {
                                                                    info!("Verified proof for state transition {}", index+1);
                                                                    
                                                                    // If a data contract was registered, add it to
                                                                    // known_contracts
                                                                    if let StateTransition::DataContractCreate(
                                                                        DataContractCreateTransition::V0(
                                                                            data_contract_create_transition,
                                                                        ),
                                                                    ) = &transition
                                                                    {
                                                                        // Extract the data contract from the transition
                                                                        let data_contract_serialized =
                                                                            &data_contract_create_transition
                                                                                .data_contract;
                                                                        let data_contract_result =
                                                                            DataContract::try_from_platform_versioned(
                                                                                data_contract_serialized.clone(),
                                                                                false,
                                                                                PlatformVersion::latest(),
                                                                            );

                                                                        match data_contract_result {
                                                                            Ok(data_contract) => {
                                                                                let mut known_contracts_lock =
                                                                                    app_state
                                                                                        .known_contracts
                                                                                        .lock()
                                                                                        .await;
                                                                                known_contracts_lock.insert(
                                                                                    data_contract
                                                                                        .id()
                                                                                        .to_string(Encoding::Base58),
                                                                                    data_contract,
                                                                                );
                                                                            }
                                                                            Err(e) => {
                                                                                error!(
                                                                                    "Error deserializing data \
                                                                                    contract: {:?}",
                                                                                    e
                                                                                );
                                                                            }
                                                                        }
                                                                    }
                                                                }
                                                                Err(e) => error!("Error verifying state transition execution proof: {}", e),
                                                            }
                                                        }
                                                    }
                                                })
                                            },
                                            Err(e) => {
                                                error!("Wait result error: {:?}", e);
                                                None
                                            }
                                        }
                                    };
                                    wait_futures.push(wait_future);
                                },
                                Err(e) => {
                                    error!(
                                        "Error preparing broadcast request for state transition {} block height {}: {:?}",
                                        index + 1,
                                        current_block_info.height,
                                        e
                                    );
                                }
                            }
                        }

                        // Wait for all state transition result futures to complete
                        let wait_results = join_all(wait_futures).await;

                        // Log the actual block height for each state transition
                        for (_, actual_block_height) in wait_results.into_iter().enumerate() {
                            match actual_block_height {
                                Some(_) => {
                                    success_count += 1;
                                }
                                None => continue,
                            }
                        }
                    }

                    // Update block_info
                    current_block_info.height += 1;
                    current_block_info.time_ms += 1 * 1000; // plus 1 second
                }

                // Clear start_identities since they have now been registered, if any
                if !strategy.start_identities.is_empty() {
                    strategy.start_identities = Vec::new();
                    info!("Strategy start_identities field cleared");
                }

                let run_time = run_start_time.elapsed();

                // Refresh the identity at the end
                drop(loaded_identity_lock);
                let refresh_result = app_state.refresh_identity(&sdk).await;
                if let Err(ref e) = refresh_result {
                    error!("Failed to refresh identity after running strategy: {:?}", e);
                }

                // Attempt to retrieve the final balance from the refreshed identity
                let final_balance_identity = match refresh_result {
                    Ok(refreshed_identity_lock) => {
                        // Successfully refreshed, now access the balance
                        refreshed_identity_lock.balance()
                    }
                    Err(_) => {
                        error!("Error refreshing identity after running strategy");
                        initial_balance_identity
                    }
                };

                let dash_spent_identity = (initial_balance_identity as f64
                    - final_balance_identity as f64)
                    / 100_000_000_000.0;

                let loaded_wallet_lock = app_state.loaded_wallet.lock().await;
                let final_balance_wallet = loaded_wallet_lock.clone().unwrap().balance();
                let dash_spent_wallet = (initial_balance_wallet as f64
                    - final_balance_wallet as f64)
                    / 100_000_000_000.0;

                info!(
                    "-----Strategy '{}' completed-----\n\nState transitions attempted: {}\nState \
                    transitions succeeded: {}\nNumber of blocks: {}\nRun time: \
                    {:?}\nDash spent (Identity): {}\nDash spent (Wallet): {}\n",
                    strategy_name,
                    transition_count,
                    success_count,
                    (current_block_info.height - initial_block_info.height),
                    run_time,
                    dash_spent_identity,
                    dash_spent_wallet,
                );

                BackendEvent::StrategyCompleted {
                    strategy_name: strategy_name.clone(),
                    result: StrategyCompletionResult::Success {
                        final_block_height: current_block_info.height,
                        start_block_height: initial_block_info.height,
                        success_count,
                        transition_count,
                        run_time,
                        dash_spent_identity,
                        dash_spent_wallet,
                    },
                }
            } else {
                BackendEvent::None
            }
        }
        StrategyTask::RemoveLastContract(strategy_name) => {
            let mut strategies_lock = app_state.available_strategies.lock().await;
            let mut contract_names_lock =
                app_state.available_strategies_contract_names.lock().await;

            if let Some(strategy) = strategies_lock.get_mut(&strategy_name) {
                // Remove the last contract_with_update entry from the strategy
                strategy.contracts_with_updates.pop();

                // Also remove the corresponding entry from the displayed contracts
                if let Some(contract_names) = contract_names_lock.get_mut(&strategy_name) {
                    // Assuming each entry in contract_names corresponds to an entry in
                    // contracts_with_updates
                    contract_names.pop();
                }

                BackendEvent::AppStateUpdated(AppStateUpdate::SelectedStrategy(
                    strategy_name.clone(),
                    MutexGuard::map(strategies_lock, |strategies| {
                        strategies.get_mut(&strategy_name).expect("strategy exists")
                    }),
                    MutexGuard::map(contract_names_lock, |names| {
                        names.get_mut(&strategy_name).expect("inconsistent data")
                    }),
                ))
            } else {
                BackendEvent::None
            }
        }
        StrategyTask::RemoveIdentityInserts(strategy_name) => {
            let mut strategies_lock = app_state.available_strategies.lock().await;
            if let Some(strategy) = strategies_lock.get_mut(&strategy_name) {
                strategy.identities_inserts = Frequency {
                    times_per_block_range: Default::default(),
                    chance_per_block: None,
                };
                BackendEvent::AppStateUpdated(AppStateUpdate::SelectedStrategy(
                    strategy_name.clone(),
                    MutexGuard::map(strategies_lock, |strategies| {
                        strategies.get_mut(&strategy_name).expect("strategy exists")
                    }),
                    MutexGuard::map(
                        app_state.available_strategies_contract_names.lock().await,
                        |names| names.get_mut(&strategy_name).expect("inconsistent data"),
                    ),
                ))
            } else {
                BackendEvent::None
            }
        }
        StrategyTask::RemoveStartIdentities(strategy_name) => {
            let mut strategies_lock = app_state.available_strategies.lock().await;
            if let Some(strategy) = strategies_lock.get_mut(&strategy_name) {
                strategy.start_identities = vec![];
                BackendEvent::AppStateUpdated(AppStateUpdate::SelectedStrategy(
                    strategy_name.clone(),
                    MutexGuard::map(strategies_lock, |strategies| {
                        strategies.get_mut(&strategy_name).expect("strategy exists")
                    }),
                    MutexGuard::map(
                        app_state.available_strategies_contract_names.lock().await,
                        |names| names.get_mut(&strategy_name).expect("inconsistent data"),
                    ),
                ))
            } else {
                BackendEvent::None
            }
        }
        StrategyTask::RemoveLastOperation(strategy_name) => {
            let mut strategies_lock = app_state.available_strategies.lock().await;
            if let Some(strategy) = strategies_lock.get_mut(&strategy_name) {
                strategy.operations.pop();
                BackendEvent::AppStateUpdated(AppStateUpdate::SelectedStrategy(
                    strategy_name.clone(),
                    MutexGuard::map(strategies_lock, |strategies| {
                        strategies.get_mut(&strategy_name).expect("strategy exists")
                    }),
                    MutexGuard::map(
                        app_state.available_strategies_contract_names.lock().await,
                        |names| names.get_mut(&strategy_name).expect("inconsistent data"),
                    ),
                ))
            } else {
                BackendEvent::None
            }
        }
    }
}

async fn set_start_identities(
    count: u16,
    key_count: u32,
    signer: &mut SimpleSigner,
    app_state: &AppState,
    sdk: &Sdk,
    insight: &InsightAPIClient,
) -> Result<Vec<(Identity, StateTransition)>, Error> {
    // Lock the loaded wallet.
    let mut loaded_wallet = app_state.loaded_wallet.lock().await;

    // Refresh UTXOs for the loaded wallet
    if let Some(ref mut wallet) = *loaded_wallet {
        let _ = wallet.reload_utxos(insight).await;
    }

    // Clone wallet state
    let wallet_clone = loaded_wallet.clone().ok_or_else(|| {
        Error::WalletError(super::wallet::WalletError::Insight(InsightError(
            "No wallet loaded".to_string(),
        )))
    })?;

    // Create a reference-counted, thread-safe clone of the wallet for the asset
    // lock callback.
    let wallet_ref = Arc::new(Mutex::new(wallet_clone));

    // Define the asset lock callback.
    let mut create_asset_lock = move |amount: u64| -> Option<(AssetLockProof, PrivateKey)> {
        let wallet_clone = wallet_ref.clone();

        // Use block_in_place to execute the async code synchronously.
        tokio::task::block_in_place(|| {
            let rt = tokio::runtime::Runtime::new().unwrap();
            rt.block_on(async move {
                let mut wallet = wallet_clone.lock().await;

                // Initialize old_utxos
                let old_utxos = match &*wallet {
                    Wallet::SingleKeyWallet(wallet) => wallet.utxos.clone(),
                };

                match wallet.asset_lock_transaction(None, amount) {
                    Ok((asset_lock_transaction, asset_lock_proof_private_key)) => {
                        match AppState::broadcast_and_retrieve_asset_lock(
                            sdk,
                            &asset_lock_transaction,
                            &wallet.receive_address(),
                        )
                        .await
                        {
                            Ok(proof) => {
                                // Implement retry logic for reloading UTXOs
                                let max_retries = 5;
                                let mut retries = 0;
                                let mut found_new_utxos = false;

                                while retries < max_retries {
                                    let _ = wallet.reload_utxos(insight).await;

                                    let current_utxos = match &*wallet {
                                        Wallet::SingleKeyWallet(wallet) => &wallet.utxos,
                                    };
                                    if current_utxos != &old_utxos && !current_utxos.is_empty() {
                                        found_new_utxos = true;
                                        break;
                                    } else {
                                        retries += 1;
                                        tokio::time::sleep(tokio::time::Duration::from_secs(10))
                                            .await;
                                    }
                                }

                                if !found_new_utxos {
                                    error!("Failed to find new UTXOs after maximum retries");
                                    None
                                } else {
                                    Some((proof, asset_lock_proof_private_key))
                                }
                            }
                            Err(e) => {
                                error!("Error during asset lock transaction: {:?}", e);
                                None
                            }
                        }
                    }
                    Err(e) => {
                        error!("Error initiating asset lock transaction: {:?}", e);
                        match e {
                            WalletError::Balance => {
                                error!("Insufficient balance for asset lock transaction.");
                            }
                            _ => error!("Other wallet error occurred."),
                        }
                        None
                    }
                }
            })
        })
    };

    // Create identities and state transitions.
    let identities_and_transitions_result = create_identities_state_transitions(
        count,
        key_count,
        signer,
        &mut StdRng::from_entropy(),
        &mut create_asset_lock,
        PlatformVersion::latest(),
    );

    drop(loaded_wallet);

    // Check and reload UTXOs after the asset lock transactions, if successful.
    if identities_and_transitions_result.is_ok() {
        let mut loaded_wallet = app_state.loaded_wallet.lock().await;
        if let Some(ref mut wallet) = *loaded_wallet {
            if let Err(e) = reload_wallet_utxos(wallet, insight).await {
                error!("Error reloading wallet UTXOs after asset lock: {:?}", e);
                return Err(e);
            }
        }
    }

    Ok(identities_and_transitions_result?)
}

async fn reload_wallet_utxos(wallet: &mut Wallet, insight: &InsightAPIClient) -> Result<(), Error> {
    let old_utxos = match wallet {
        Wallet::SingleKeyWallet(ref single_key_wallet) => single_key_wallet.utxos.clone(),
    };

    let max_retries = 5;
    let mut retries = 0;

    while retries < max_retries {
        let _ = wallet.reload_utxos(insight).await;

        let new_utxos = match wallet {
            Wallet::SingleKeyWallet(ref single_key_wallet) => &single_key_wallet.utxos,
            // Handle other wallet types if necessary
        };

        if new_utxos != &old_utxos && !new_utxos.is_empty() {
            return Ok(());
        } else {
            retries += 1;
            tokio::time::sleep(tokio::time::Duration::from_secs(5)).await;
        }
    }

    Err(Error::SdkError(rs_sdk::Error::Generic(
        "Failed to reload wallet UTXOs after maximum retries".to_string(),
    )))
}

pub async fn update_known_contracts(
    sdk: &Sdk,
    known_contracts: &Mutex<KnownContractsMap>,
) -> Result<(), String> {
    let contract_ids = {
        let contracts_lock = known_contracts.lock().await;
        contracts_lock.keys().cloned().collect::<Vec<String>>()
    };

    // Clear known contracts first. This is necessary for some reason, I don't know.
    let mut contracts_lock = known_contracts.lock().await;
    contracts_lock.clear();
    drop(contracts_lock);

    for contract_id_str in contract_ids.iter() {
        let contract_id = Identifier::from_string(contract_id_str, Encoding::Base58)
            .expect("Failed to convert ID string to Identifier");

        match DataContract::fetch(&*sdk, contract_id).await {
            Ok(Some(data_contract)) => {
                let mut contracts_lock = known_contracts.lock().await;
                contracts_lock.insert(contract_id_str.clone(), data_contract);
            }
            Ok(None) => {
                error!("Contract not found for ID: {}", contract_id_str);
            }
            Err(e) => {
                return Err(format!(
                    "Error fetching contract {}: {}",
                    contract_id_str, e
                ));
            }
        }
    }

    Ok(())
}

// // Function to fetch current blockchain height
// async fn fetch_current_blockchain_height(sdk: &Sdk) -> Result<u64, String> {
//     let request = GetEpochsInfoRequest {
//         version: Some(get_epochs_info_request::Version::V0(
//             get_epochs_info_request::GetEpochsInfoRequestV0 {
//                 start_epoch: None,
//                 count: 1,
//                 ascending: false,
//                 prove: false,
//             },
//         )),
//     };

//     match sdk.execute(request, RequestSettings::default()).await {
//         Ok(response) => {
//             if let Some(get_epochs_info_response::Version::V0(response_v0)) =
// response.version {                 if let Some(metadata) =
// response_v0.metadata {                     Ok(metadata.height)
//                 } else {
//                     Err("Failed to get blockchain height: No metadata
// available".to_string())                 }
//             } else {
//                 Err("Failed to get blockchain height: Incorrect response
// format".to_string())             }
//         },
//         Err(e) => Err(format!("Failed to get blockchain height: {:?}", e)),
//     }
// }<|MERGE_RESOLUTION|>--- conflicted
+++ resolved
@@ -23,15 +23,8 @@
         accessors::IdentityGettersV0, state_transition::asset_lock_proof::AssetLockProof, Identity,
         PartialIdentity,
     },
-<<<<<<< HEAD
     platform_value::{string_encoding::Encoding, Bytes32, Identifier},
     state_transition::{data_contract_create_transition::DataContractCreateTransition, documents_batch_transition::{document_base_transition::v0::v0_methods::DocumentBaseTransitionV0Methods, document_transition::DocumentTransition, DocumentCreateTransition, DocumentsBatchTransition}, StateTransition},
-=======
-    platform_value::{string_encoding::Encoding, Identifier},
-    state_transition::{
-        data_contract_create_transition::DataContractCreateTransition, StateTransition,
-    },
->>>>>>> a9ccb9d5
     version::PlatformVersion,
 };
 use drive::{
@@ -702,12 +695,7 @@
                                                         let mut retries = 0;
                                                         let mut found_new_utxos = false;
                                                         while retries < max_retries {
-<<<<<<< HEAD
                                                             let _ = wallet.reload_utxos(&insight_ref).await;
-                                    
-=======
-                                                            wallet.reload_utxos(&insight_ref).await;
->>>>>>> a9ccb9d5
                                                             // Check if new UTXOs are available and if UTXO list is not empty
                                                             let current_utxos = match wallet {
                                                                 Wallet::SingleKeyWallet(ref wallet) => &wallet.utxos,
