//! Strategies management backend module.

use std::{
    collections::{BTreeMap, BTreeSet, VecDeque}, fs::File, io::Write, time::Instant
};

use dapi_grpc::platform::v0::{
    get_epochs_info_request, get_epochs_info_response,
    wait_for_state_transition_result_response::{
        self, wait_for_state_transition_result_response_v0,
    },
    GetEpochsInfoRequest,
};
use dpp::{
    block::{block_info::BlockInfo, epoch::Epoch}, dashcore::PrivateKey, data_contract::{
        accessors::v0::DataContractV0Getters, created_data_contract::CreatedDataContract, DataContract
    }, identity::{
        accessors::IdentityGettersV0, state_transition::asset_lock_proof::AssetLockProof, Identity, KeyType, PartialIdentity, Purpose, SecurityLevel
    }, platform_value::{string_encoding::Encoding, Identifier}, serialization::{PlatformDeserializableWithPotentialValidationFromVersionedStructure, PlatformSerializableWithPlatformVersion}, state_transition::{data_contract_create_transition::DataContractCreateTransition, documents_batch_transition::{document_base_transition::v0::v0_methods::DocumentBaseTransitionV0Methods, document_transition::DocumentTransition, DocumentCreateTransition, DocumentsBatchTransition}, StateTransition, StateTransitionLike}, version::PlatformVersion
};
use drive::{
    drive::{
        document::query::{QueryDocumentsOutcome, QueryDocumentsOutcomeV0Methods},
        identity::key::fetch::IdentityKeysRequest, Drive,
    }, error::proof::ProofError, query::DriveQuery
};
use futures::future::join_all;
use rand::{rngs::StdRng, SeedableRng};
use rs_dapi_client::{DapiRequest, DapiRequestExecutor, RequestSettings};
use rs_sdk::{
    platform::{transition::broadcast_request::BroadcastRequestForStateTransition, Fetch},
    Sdk,
};
use simple_signer::signer::SimpleSigner;
use strategy_tests::{
    frequency::Frequency, operations::{FinalizeBlockOperation, Operation}, IdentityInsertInfo, KeyMaps, LocalDocumentQuery, StartIdentities, Strategy, StrategyConfig
};
use tokio::sync::{Mutex, MutexGuard};
use tracing::{error, info};

use super::{
    insight::InsightAPIClient, state::{ContractFileName, KnownContractsMap}, AppState, AppStateUpdate,
    BackendEvent, StrategyCompletionResult, StrategyContractNames,
};
use crate::backend::Wallet;

#[derive(Debug, PartialEq, Clone)]
pub enum StrategyTask {
    CreateStrategy(String),
    ImportStrategy(String),
    ExportStrategy(String),
    SelectStrategy(String),
    DeleteStrategy(String),
    CloneStrategy(String),
    SetContractsWithUpdates(String, Vec<String>),
    SetIdentityInserts {
        strategy_name: String,
        identity_inserts_frequency: Frequency,
    },
    SetStartIdentities {
        strategy_name: String,
        count: u8,
        keys_count: u8,
        balance: u64,
        add_transfer_key: bool,
    },
    SetStartIdentitiesBalance(String, u64),
    AddOperation {
        strategy_name: String,
        operation: Operation,
    },
    RunStrategy(String, u64, bool),
    RemoveLastContract(String),
    RemoveIdentityInserts(String),
    RemoveStartIdentities(String),
    RemoveLastOperation(String),
}

pub async fn run_strategy_task<'s>(
    sdk: &Sdk,
    app_state: &'s AppState,
    task: StrategyTask,
    insight: &'s InsightAPIClient,
) -> BackendEvent<'s> {
    match task {
        StrategyTask::CreateStrategy(strategy_name) => {
            let mut strategies_lock = app_state.available_strategies.lock().await;
            let mut contract_names_lock =
                app_state.available_strategies_contract_names.lock().await;
            let mut selected_strategy_lock = app_state.selected_strategy.lock().await;

            strategies_lock.insert(strategy_name.clone(), Strategy::default());
            *selected_strategy_lock = Some(strategy_name.clone());
            contract_names_lock.insert(strategy_name.clone(), Default::default());

            BackendEvent::AppStateUpdated(AppStateUpdate::SelectedStrategy(
                strategy_name.clone(),
                MutexGuard::map(strategies_lock, |strategies| {
                    strategies.get_mut(&strategy_name).expect("strategy exists")
                }),
                MutexGuard::map(contract_names_lock, |names| {
                    names.get_mut(&strategy_name).expect("inconsistent data")
                }),
            ))
        }
        StrategyTask::ImportStrategy(url) => {
            let platform_version = PlatformVersion::latest();
        
            match reqwest::get(&url).await {
                Ok(response) => {
                    if response.status().is_success() {
                        match response.bytes().await {
                            Ok(bytes) => {
                                match Strategy::versioned_deserialize(&bytes, true, &platform_version) {
                                    Ok(strategy) => {
                                        let strategy_name = url.split('/').last()
                                            .map(|s| s.rsplit_once('.').map_or(s, |(name, _)| name))
                                            .map(|s| s.to_string())
                                            .expect("Expected to extract the filename from the imported Strategy file");
                                                                        
                                        let mut strategies_lock = app_state.available_strategies.lock().await;
                                        strategies_lock.insert(strategy_name.clone(), strategy.clone());

                                        // We need to add the contracts to available_strategies_contract_names so they can be displayed.
                                        // In order to do so, we need to convert contracts_with_updates into Base58-encoded IDs
                                        let mut strategy_contracts_with_updates_in_format: StrategyContractNames = Vec::new();
                                        for (contract, maybe_updates) in strategy.contracts_with_updates {
                                            let contract_name = contract.data_contract().id().to_string(Encoding::Base58);
                                            if let Some(update_map) = maybe_updates {
                                                let formatted_update_map = update_map.into_iter().map(|(block_number, created_contract)| {
                                                    let contract_name = created_contract.data_contract().id().to_string(Encoding::Base58);
                                                    (block_number, contract_name)
                                                }).collect::<BTreeMap<u64, ContractFileName>>();

                                                strategy_contracts_with_updates_in_format.push((contract_name, Some(formatted_update_map)));
                                            } else {
                                                strategy_contracts_with_updates_in_format.push((contract_name, None));
                                            }
                                        }

                                        let mut contract_names_lock = app_state.available_strategies_contract_names.lock().await;
                                        contract_names_lock.insert(strategy_name.clone(), strategy_contracts_with_updates_in_format);

                                        BackendEvent::AppStateUpdated(AppStateUpdate::SelectedStrategy(
                                            strategy_name.clone(),
                                            MutexGuard::map(strategies_lock, |strategies| {
                                                strategies.get_mut(&strategy_name).expect("Expected to find the strategy in available_strategies")
                                            }),
                                            MutexGuard::map(contract_names_lock, |names| {
                                                names.get_mut(&strategy_name).expect("Expected to find the strategy in available_strategies_contract_names")
                                            }),
                                        ))
                                    },
                                    Err(e) => {
                                        error!("Failed to deserialize strategy: {}", e);
                                        BackendEvent::None
                                    }
                                }
                            },
                            Err(e) => {
                                error!("Failed to fetch strategy data: {}", e);
                                BackendEvent::None
                            }
                        }
                    } else {
                        error!("Failed to fetch strategy: HTTP {}", response.status());
                        BackendEvent::None
                    }
                },
                Err(e) => {
                    error!("Failed to fetch strategy: {}", e);
                    BackendEvent::None
                }
            }
        }
        StrategyTask::ExportStrategy(ref strategy_name) => {
            let strategies_lock = app_state.available_strategies.lock().await;
            let strategy = strategies_lock.get(strategy_name)
                .expect("Strategy name doesn't exist in app_state.available_strategies");
            let platform_version = PlatformVersion::latest();
        
            match strategy.serialize_to_bytes_with_platform_version(&platform_version) {
                Ok(binary_data) => {
                    let file_name = format!("supporting_files/strategy_exports/{}", strategy_name);
                    let path = std::path::Path::new(&file_name);
        
                    match File::create(&path) {
                        Ok(mut file) => {
                            if let Err(e) = file.write_all(&binary_data) {
                                error!("Failed to write strategy to file: {}", e);
                            }
                            BackendEvent::None
                        },
                        Err(e) => {
                            error!("Failed to create file: {}", e);
                            BackendEvent::None
                        }
                    }
                },
                Err(e) => {
                    error!("Failed to serialize strategy: {}", e);
                    BackendEvent::None
                }
            }
        }
        StrategyTask::SelectStrategy(ref strategy_name) => {
            let mut selected_strategy_lock = app_state.selected_strategy.lock().await;
            let strategies_lock = app_state.available_strategies.lock().await;

            if strategies_lock.contains_key(strategy_name) {
                *selected_strategy_lock = Some(strategy_name.clone());
                BackendEvent::AppStateUpdated(AppStateUpdate::SelectedStrategy(
                    strategy_name.clone(),
                    MutexGuard::map(strategies_lock, |strategies| {
                        strategies.get_mut(strategy_name).expect("strategy exists")
                    }),
                    MutexGuard::map(
                        app_state.available_strategies_contract_names.lock().await,
                        |names| names.get_mut(strategy_name).expect("inconsistent data"),
                    ),
                ))
            } else {
                BackendEvent::None
            }
        }
        StrategyTask::DeleteStrategy(strategy_name) => {
            let mut strategies_lock = app_state.available_strategies.lock().await;
            let mut contract_names_lock =
                app_state.available_strategies_contract_names.lock().await;
            let mut selected_strategy_lock = app_state.selected_strategy.lock().await;

            // Check if the strategy exists and remove it
            if strategies_lock.contains_key(&strategy_name) {
                strategies_lock.remove(&strategy_name);
                contract_names_lock.remove(&strategy_name);

                // If the deleted strategy was the selected one, unset the selected strategy
                if let Some(selected) = selected_strategy_lock.as_ref() {
                    if selected == &strategy_name {
                        *selected_strategy_lock = None;
                    }
                }

                BackendEvent::AppStateUpdated(AppStateUpdate::Strategies(
                    strategies_lock,
                    contract_names_lock,
                ))
            } else {
                BackendEvent::None
            }
        }
        StrategyTask::CloneStrategy(new_strategy_name) => {
            let mut strategies_lock = app_state.available_strategies.lock().await;
            let mut contract_names_lock =
                app_state.available_strategies_contract_names.lock().await;
            let mut selected_strategy_lock = app_state.selected_strategy.lock().await;

            if let Some(selected_strategy_name) = &*selected_strategy_lock {
                if let Some(strategy_to_clone) = strategies_lock.get(selected_strategy_name) {
                    let cloned_strategy = strategy_to_clone.clone();
                    let cloned_display_data = contract_names_lock
                        .get(selected_strategy_name)
                        .cloned()
                        .unwrap_or_default();

                    strategies_lock.insert(new_strategy_name.clone(), cloned_strategy);
                    contract_names_lock.insert(new_strategy_name.clone(), cloned_display_data);

                    *selected_strategy_lock = Some(new_strategy_name.clone());

                    BackendEvent::AppStateUpdated(AppStateUpdate::SelectedStrategy(
                        new_strategy_name.clone(),
                        MutexGuard::map(strategies_lock, |strategies| {
                            strategies
                                .get_mut(&new_strategy_name)
                                .expect("strategy exists")
                        }),
                        MutexGuard::map(contract_names_lock, |names| {
                            names
                                .get_mut(&new_strategy_name)
                                .expect("inconsistent data")
                        }),
                    ))
                } else {
                    BackendEvent::None
                }
            } else {
                BackendEvent::None
            }
        }
        StrategyTask::SetContractsWithUpdates(strategy_name, selected_contract_names) => {
            // Attain state locks
            let mut strategies_lock = app_state.available_strategies.lock().await;
            let known_contracts_lock = app_state.known_contracts.lock().await;
            let supporting_contracts_lock = app_state.supporting_contracts.lock().await;
            let mut contract_names_lock = app_state.available_strategies_contract_names.lock().await;

            if let Some(strategy) = strategies_lock.get_mut(&strategy_name) {
                let platform_version = PlatformVersion::latest();

                // Function to retrieve the contract from either known_contracts or
                // supporting_contracts
                let get_contract = |contract_name: &String| {
                    known_contracts_lock
                        .get(contract_name)
                        .or_else(|| supporting_contracts_lock.get(contract_name))
                        .cloned()
                };

<<<<<<< HEAD
                // Get the loaded identity nonce
                let loaded_identity_lock = app_state.loaded_identity.lock().await;
                if loaded_identity_lock.is_some() {
                    drop(loaded_identity_lock);
            
                    let _ = app_state.refresh_identity(&sdk).await;
                } else {
                    error!("Can't create contracts_with_updates because there's no loaded identity.");
                    return BackendEvent::None;
                }

=======
>>>>>>> 043e655a
                if let Some(first_contract_name) = selected_contract_names.first() {
                    if let Some(data_contract) = get_contract(first_contract_name) {
                        match CreatedDataContract::from_contract_and_identity_nonce(
                            data_contract,
                            u64::default(),
                            platform_version,
                        ) {
                            Ok(initial_contract) => {
                                let mut updates = BTreeMap::new();

                                for (order, contract_name) in
                                    selected_contract_names.iter().enumerate().skip(1)
                                {
                                    if let Some(update_contract) = get_contract(contract_name) {
                                        match CreatedDataContract::from_contract_and_identity_nonce(
                                            update_contract,
                                            u64::default(),
                                            platform_version,
                                        ) {
                                            Ok(created_update_contract) => {
                                                updates
                                                    .insert(order as u64, created_update_contract);
                                            }
                                            Err(e) => {
                                                error!(
                                                    "Error converting DataContract to \
                                                     CreatedDataContract for update: {:?}",
                                                    e
                                                );
                                            }
                                        }
                                    }
                                }

                                strategy.contracts_with_updates.push((
                                    initial_contract,
                                    if updates.is_empty() {
                                        None
                                    } else {
                                        Some(updates)
                                    },
                                ));
                            }
                            Err(e) => {
                                error!(
                                    "Error converting DataContract to CreatedDataContract: {:?}",
                                    e
                                );
                            }
                        }
                    }
                }

                let mut transformed_contract_names = Vec::new();
                if let Some(first_contract_name) = selected_contract_names.first() {
                    let updates: BTreeMap<u64, String> = selected_contract_names
                        .iter()
                        .enumerate()
                        .skip(1)
                        .map(|(order, name)| (order as u64, name.clone()))
                        .collect();
                    transformed_contract_names.push((first_contract_name.clone(), Some(updates)));
                }

                if let Some(existing_contracts) = contract_names_lock.get_mut(&strategy_name) {
                    existing_contracts.extend(transformed_contract_names);
                } else {
                    contract_names_lock.insert(strategy_name.clone(), transformed_contract_names);
                }

                BackendEvent::AppStateUpdated(AppStateUpdate::SelectedStrategy(
                    strategy_name.clone(),
                    MutexGuard::map(strategies_lock, |strategies| {
                        strategies.get_mut(&strategy_name).expect("strategy exists")
                    }),
                    MutexGuard::map(contract_names_lock, |names| {
                        names.get_mut(&strategy_name).expect("inconsistent data")
                    }),
                ))
            } else {
                BackendEvent::None
            }
        }
        StrategyTask::AddOperation {
            ref strategy_name,
            ref operation,
        } => {
            let mut strategies_lock = app_state.available_strategies.lock().await;
            if let Some(strategy) = strategies_lock.get_mut(strategy_name) {
                strategy.operations.push(operation.clone());
                BackendEvent::AppStateUpdated(AppStateUpdate::SelectedStrategy(
                    strategy_name.clone(),
                    MutexGuard::map(strategies_lock, |strategies| {
                        strategies.get_mut(strategy_name).expect("strategy exists")
                    }),
                    MutexGuard::map(
                        app_state.available_strategies_contract_names.lock().await,
                        |names| names.get_mut(strategy_name).expect("inconsistent data"),
                    ),
                ))
            } else {
                BackendEvent::None
            }
        }
        StrategyTask::SetIdentityInserts {
            strategy_name,
            identity_inserts_frequency,
        } => {
            let mut strategies_lock = app_state.available_strategies.lock().await;
            if let Some(strategy) = strategies_lock.get_mut(&strategy_name) {
                strategy.identities_inserts = IdentityInsertInfo {
                    frequency: identity_inserts_frequency,
                    start_keys: 3,
                    extra_keys: BTreeMap::new(),
                };
                BackendEvent::AppStateUpdated(AppStateUpdate::SelectedStrategy(
                    strategy_name.clone(),
                    MutexGuard::map(strategies_lock, |strategies| {
                        strategies.get_mut(&strategy_name).expect("strategy exists")
                    }),
                    MutexGuard::map(
                        app_state.available_strategies_contract_names.lock().await,
                        |names| names.get_mut(&strategy_name).expect("inconsistent data"),
                    ),
                ))
            } else {
                BackendEvent::None
            }
        }
        StrategyTask::SetStartIdentities {
            strategy_name,
            count,
            keys_count,
            balance,
            add_transfer_key,
        } => {
            let mut strategies_lock = app_state.available_strategies.lock().await;
            if let Some(strategy) = strategies_lock.get_mut(&strategy_name) {
                let mut extra_keys = BTreeMap::new();
                if add_transfer_key {
                    extra_keys.insert(Purpose::TRANSFER,
                        [(SecurityLevel::CRITICAL, vec![KeyType::ECDSA_SECP256K1])].into());
                }
                strategy.start_identities = StartIdentities {
                    number_of_identities: count,
                    keys_per_identity: keys_count,
                    starting_balances: balance,
                    extra_keys,
                };
                BackendEvent::AppStateUpdated(AppStateUpdate::SelectedStrategy(
                    strategy_name.clone(),
                    MutexGuard::map(strategies_lock, |strategies| {
                        strategies.get_mut(&strategy_name).expect("strategy exists")
                    }),
                    MutexGuard::map(
                        app_state.available_strategies_contract_names.lock().await,
                        |names| names.get_mut(&strategy_name).expect("inconsistent data"),
                    ),
                ))
            } else {
                BackendEvent::None
            }
        }
        StrategyTask::SetStartIdentitiesBalance(strategy_name, balance) => {
            let mut strategies_lock = app_state.available_strategies.lock().await;
            if let Some(strategy) = strategies_lock.get_mut(&strategy_name) {
                strategy.start_identities = StartIdentities {
                    number_of_identities: strategy.start_identities.number_of_identities,
                    keys_per_identity: strategy.start_identities.keys_per_identity,
                    starting_balances: balance,
                    extra_keys: strategy.start_identities.extra_keys.clone(),
                };
                BackendEvent::AppStateUpdated(AppStateUpdate::SelectedStrategy(
                    strategy_name.clone(),
                    MutexGuard::map(strategies_lock, |strategies| {
                        strategies.get_mut(&strategy_name).expect("strategy exists")
                    }),
                    MutexGuard::map(
                        app_state.available_strategies_contract_names.lock().await,
                        |names| names.get_mut(&strategy_name).expect("inconsistent data"),
                    ),
                ))
            } else {
                BackendEvent::None
            }
        }
        StrategyTask::RunStrategy(strategy_name, num_blocks, verify_proofs) => {
            let mut strategies_lock = app_state.available_strategies.lock().await;

            // It's normal that we're asking for the mutable strategy because we need to
            // modify some properties of a contract on update
            if let Some(strategy) = strategies_lock.get_mut(&strategy_name) {
                info!("-----Starting strategy '{}'-----", strategy_name);
                let run_start_time = Instant::now();

                let drive_lock = app_state.drive.lock().await;
                let identity_private_keys_lock = app_state.identity_private_keys.lock().await;

                // Fetch known_contracts from the chain to assure local copies match actual
                // state.
                match update_known_contracts(sdk, &app_state.known_contracts).await {
                    Ok(_) => {
                        // nothing
                    }
                    Err(e) => {
                        error!("Failed to update known contracts: {:?}", e);
                        return BackendEvent::StrategyError {
                            strategy_name: strategy_name.clone(),
                            error: format!("Failed to update known contracts: {:?}", e),
                        };
                    }
                };

                let mut loaded_identity_lock = match app_state.refresh_identity(&sdk).await {
                    Ok(lock) => lock,                
                    Err(e) => {
                        error!("Failed to refresh identity: {:?}", e);
                        return BackendEvent::StrategyError {
                            strategy_name: strategy_name.clone(),
                            error: format!("Failed to refresh identity: {:?}", e),
                        };
                    }
                };

                // Access the loaded_wallet within the Mutex
                let mut loaded_wallet_lock = app_state.loaded_wallet.lock().await;

                // Refresh UTXOs for the loaded wallet
                if let Some(ref mut wallet) = *loaded_wallet_lock {
                    let _ = wallet.reload_utxos(insight).await;
                }

                let initial_balance_identity = loaded_identity_lock.balance();
                let initial_balance_wallet = loaded_wallet_lock.clone().unwrap().balance();

                drop(loaded_wallet_lock);

                // Get block_info
                // Get block info for the first block by sending a grpc request and looking at
                // the metadata Retry up to MAX_RETRIES times
                const MAX_RETRIES: u8 = 2;
                let mut initial_block_info = BlockInfo::default();
                let mut retries = 0;
                let request = GetEpochsInfoRequest {
                    version: Some(get_epochs_info_request::Version::V0(
                        get_epochs_info_request::GetEpochsInfoRequestV0 {
                            start_epoch: None,
                            count: 1,
                            ascending: false,
                            prove: false,
                        },
                    )),
                };
                // Use retry mechanism to fetch current block info
                while retries <= MAX_RETRIES {
                    match sdk
                        .execute(request.clone(), RequestSettings::default())
                        .await
                    {
                        Ok(response) => {
                            if let Some(get_epochs_info_response::Version::V0(response_v0)) =
                                response.version
                            {
                                if let Some(metadata) = response_v0.metadata {
                                    initial_block_info = BlockInfo {
                                        time_ms: metadata.time_ms,
                                        height: metadata.height,
                                        core_height: metadata.core_chain_locked_height,
                                        epoch: Epoch::new(metadata.epoch as u16).unwrap(),
                                    };
                                }
                            }
                            break;
                        }
                        Err(e) if retries < MAX_RETRIES => {
                            error!("Error executing request, retrying: {:?}", e);
                            retries += 1;
                        }
                        Err(e) => {
                            error!("Failed to execute request after retries: {:?}", e);
                            return BackendEvent::StrategyError {
                                strategy_name: strategy_name.clone(),
                                error: format!("Failed to execute request after retries: {:?}", e),
                            };
                        }
                    }
                }
                initial_block_info.height += 1; // Add one because we'll be submitting to the next block

                // Get signer from loaded_identity
                // Convert loaded_identity to SimpleSigner
                let mut signer = {
                    let strategy_signer = strategy.signer.insert({
                        let mut new_signer = SimpleSigner::default();
                        let Identity::V0(identity_v0) = &*loaded_identity_lock;
                        for (key_id, public_key) in &identity_v0.public_keys {
                            let identity_key_tuple = (identity_v0.id, *key_id);
                            if let Some(private_key_bytes) =
                                identity_private_keys_lock.get(&identity_key_tuple)
                            {
                                new_signer
                                    .private_keys
                                    .insert(public_key.clone(), private_key_bytes.clone());
                            }
                        }
                        new_signer
                    });
                    strategy_signer.clone()
                };

                // Set initial current_identities to loaded_identity
                // On the first block of execution, start_identities will be added to current_identities
                let mut loaded_identity_clone = loaded_identity_lock.clone();
                let mut current_identities: Vec<Identity> = vec![loaded_identity_clone.clone()];

                let mut identity_nonce_counter = BTreeMap::new();
                let current_identity_nonce = sdk
                    .get_identity_nonce(
                        loaded_identity_clone.id(),
                        false,
                        Some(rs_sdk::platform::transition::put_settings::PutSettings {
                            request_settings: RequestSettings::default(),
                            identity_nonce_stale_time_s: Some(0),
                            user_fee_increase: None,
                        }))
                    .await
                    .expect("Couldn't get current identity nonce");
                identity_nonce_counter.insert(loaded_identity_clone.id(), current_identity_nonce);
                let mut contract_nonce_counter = BTreeMap::new();
                for used_contract_id in strategy.used_contract_ids() {
                    let current_identity_contract_nonce = sdk
                        .get_identity_contract_nonce(
                            loaded_identity_clone.id(),
                            used_contract_id,
                            false,
                            Some(rs_sdk::platform::transition::put_settings::PutSettings {
                                request_settings: RequestSettings::default(),
                                identity_nonce_stale_time_s: Some(0),
                                user_fee_increase: None,
                            })
                        )
                        .await
                        .expect("Couldn't get current identity contract nonce");
                    contract_nonce_counter.insert(
                        (loaded_identity_clone.id(), used_contract_id),
                        current_identity_contract_nonce,
                    );
                }

                let mut current_block_info = initial_block_info.clone();

                let mut transition_count = 0;
                let mut success_count = 0;

                while current_block_info.height < (initial_block_info.height + num_blocks) {
                    let mut document_query_callback = |query: LocalDocumentQuery| {
                        match query {
                            LocalDocumentQuery::RandomDocumentQuery(random_query) => {
                                let document_type = random_query.document_type;
                                let data_contract = random_query.data_contract;

                                // Construct a DriveQuery based on the document_type and
                                // data_contract
                                let drive_query = DriveQuery::any_item_query(
                                    data_contract,
                                    document_type.as_ref(),
                                );

                                // Query the Drive for documents
                                match drive_lock.query_documents(
                                    drive_query,
                                    None,
                                    false,
                                    None,
                                    None,
                                ) {
                                    Ok(outcome) => match outcome {
                                        QueryDocumentsOutcome::V0(outcome_v0) => {
                                            let documents = outcome_v0.documents_owned();
                                            info!(
                                                "Fetched {} documents using DriveQuery",
                                                documents.len()
                                            );
                                            documents
                                        }
                                    },
                                    Err(e) => {
                                        error!(
                                            "Block {}: Error fetching documents using DriveQuery: \
                                             {:?}",
                                            current_block_info.height, e
                                        );
                                        vec![]
                                    }
                                }
                            }
                        }
                    };
                    let mut identity_fetch_callback =
                        |identifier: Identifier, _keys_request: Option<IdentityKeysRequest>| {
                            // Convert Identifier to a byte array format expected by the Drive
                            // method
                            let identity_id_bytes = identifier.into_buffer();

                            // Fetch identity information from the Drive
                            match drive_lock.fetch_identity_with_balance(
                                identity_id_bytes,
                                None,
                                PlatformVersion::latest(),
                            ) {
                                Ok(maybe_partial_identity) => {
                                    let partial_identity =
                                        maybe_partial_identity.unwrap_or_else(|| PartialIdentity {
                                            id: identifier,
                                            loaded_public_keys: BTreeMap::new(),
                                            balance: None,
                                            revision: None,
                                            not_found_public_keys: BTreeSet::new(),
                                        });
                                    info!(
                                        "Fetched identity info for identifier {}: {:?}",
                                        identifier, partial_identity
                                    );
                                    partial_identity
                                }
                                Err(e) => {
                                    error!("Error fetching identity: {:?}", e);
                                    PartialIdentity {
                                        id: identifier,
                                        loaded_public_keys: BTreeMap::new(),
                                        balance: None,
                                        revision: None,
                                        not_found_public_keys: BTreeSet::new(),
                                    }
                                }
                            }
                        };

                    let mut create_asset_lock = {
                        let insight_ref = insight.clone();

                        move |amount: u64| -> Option<(AssetLockProof, PrivateKey)> {
                            tokio::task::block_in_place(|| {
                                let rt = tokio::runtime::Handle::current();
                                rt.block_on(async {
                                    let mut wallet_lock = app_state.loaded_wallet.lock().await;
                                    if let Some(ref mut wallet) = *wallet_lock {
                                        // Initialize old_utxos
                                        let old_utxos = match wallet {
                                            Wallet::SingleKeyWallet(ref wallet) => wallet.utxos.clone(),
                                        };

                                        // Handle asset lock transaction
                                        match wallet.asset_lock_transaction(None, amount) {
                                            Ok((asset_lock_transaction, asset_lock_proof_private_key)) => {
                                                // Use sdk_ref_clone for broadcasting and retrieving asset lock
                                                match AppState::broadcast_and_retrieve_asset_lock(&sdk, &asset_lock_transaction, &wallet.receive_address()).await {
                                                    Ok(proof) => {
                                                        // Check for new UTXOs in the wallet
                                                        let max_retries = 5;
                                                        let mut retries = 0;
                                                        let mut found_new_utxos = false;
                                                        while retries < max_retries {
                                                            let _ = wallet.reload_utxos(&insight_ref).await;
                                                            // Check if new UTXOs are available and if UTXO list is not empty
                                                            let current_utxos = match wallet {
                                                                Wallet::SingleKeyWallet(ref wallet) => &wallet.utxos,
                                                            };
                                                            if current_utxos != &old_utxos && !current_utxos.is_empty() {
                                                                found_new_utxos = true;
                                                                break;
                                                            } else {
                                                                retries += 1;
                                                                tokio::time::sleep(tokio::time::Duration::from_secs(10)).await;
                                                            }
                                                        }
                                                        if !found_new_utxos {
                                                            error!("Failed to find new UTXOs after maximum retries");
                                                            return None;
                                                        }
                                                        Some((proof, asset_lock_proof_private_key))
                                                    },
                                                    Err(e) => {
                                                        error!("Error broadcasting asset lock transaction: {:?}", e);
                                                        None
                                                    }
                                                }
                                            },
                                            Err(e) => {
                                                error!("Error creating asset lock transaction: {:?}", e);
                                                None
                                            }
                                        }
                                    } else {
                                        error!("Wallet not loaded");
                                        None
                                    }
                                })
                            })
                        }
                    };

                    // Get rng
                    let mut rng = StdRng::from_entropy();

                    let mut known_contracts_lock = app_state.known_contracts.lock().await;

                    // Log if you are creating start_identities, because the asset lock proofs may take a while
                    if current_block_info.height == initial_block_info.height && strategy.start_identities.number_of_identities > 0 {
                        info!(
                            "Creating {} asset lock proofs for start identities",
                            strategy.start_identities.number_of_identities
                        );
                    }

                    // Call the function to get STs for block
                    let (transitions, finalize_operations, mut new_identities) = strategy
                        .state_transitions_for_block(
                            &mut document_query_callback,
                            &mut identity_fetch_callback,
                            &mut create_asset_lock,
                            &current_block_info,
                            &mut current_identities,
                            &mut known_contracts_lock,
                            &mut signer,
                            &mut identity_nonce_counter,
                            &mut contract_nonce_counter,
                            &mut rng,
                            &StrategyConfig {
                                start_block_height: initial_block_info.height,
                                number_of_blocks: num_blocks,
                            },
                            PlatformVersion::latest(),
                        )
                        .await;

                    drop(known_contracts_lock);

                    current_identities.append(&mut new_identities);

                    // TO-DO: add documents from state transitions to explorer.drive here
                    // this is required for DocumentDelete and DocumentReplace strategy operations

                    // Process each FinalizeBlockOperation, which so far is just adding keys to the
                    // identities
                    for operation in finalize_operations {
                        match operation {
                            FinalizeBlockOperation::IdentityAddKeys(identifier, keys) => {
                                if let Some(identity) = current_identities
                                    .iter_mut()
                                    .find(|id| id.id() == identifier)
                                {
                                    for key in keys {
                                        identity.add_public_key(key);
                                    }
                                }
                            }
                        }
                    }

                    // Update the loaded_identity_clone and loaded_identity_lock with the latest
                    // state of the identity
                    if let Some(modified_identity) = current_identities
                        .iter()
                        .find(|identity| identity.id() == loaded_identity_clone.id())
                    {
                        loaded_identity_clone = modified_identity.clone();
                        *loaded_identity_lock = modified_identity.clone();
                    }

                    let mut st_queue = VecDeque::new();

                    // Put the state transitions in the queue if not empty
                    if !transitions.is_empty() {
                        st_queue = transitions.into();
                        info!(
                            "Prepared {} state transitions for block {}",
                            st_queue.len(),
                            current_block_info.height
                        );
                    } else {
                        // Log when no state transitions are found for a block
                        info!(
                            "No state transitions prepared for block {}",
                            current_block_info.height
                        );
                    }

                    if st_queue.is_empty() {
                        info!(
                            "No state transitions to process for block {}",
                            current_block_info.height
                        );
                    } else {
                        let mut st_queue_index = 0;
                        let mut broadcast_futures = Vec::new();

                        for transition in st_queue.iter() {
                            // Init
                            transition_count += 1;
                            st_queue_index += 1;
                            let transition_clone = transition.clone();
                            let transition_type = transition_clone.name().to_owned();

                            // Dependent state transitions are those that get their revision checked. Sending multiple
                            // in the same block causes errors because they get sent to different nodes and become disordered.
                            // So we sleep for 1 second for dependent transitions so that they only go 1 per block.
                            let is_dependent_transition = matches!(
                                transition_clone,
                                StateTransition::IdentityUpdate(_)
                                    | StateTransition::DataContractUpdate(_)
                                    | StateTransition::IdentityCreditTransfer(_)
                                    | StateTransition::IdentityCreditWithdrawal(_)
                            );

                            if is_dependent_transition {
                                // Sequentially process dependent transitions with a delay between
                                // them
                                if let Ok(broadcast_request) =
                                    transition_clone.broadcast_request_for_state_transition()
                                {
                                    match broadcast_request
                                        .execute(sdk, RequestSettings::default())
                                        .await
                                    {
                                        Ok(_broadcast_result) => {
                                            if let Ok(wait_request) = transition_clone
                                                .wait_for_state_transition_result_request()
                                            {
                                                match wait_request
                                                    .execute(sdk, RequestSettings::default())
                                                    .await
                                                {
                                                    Ok(wait_response) => {
                                                        if let Some(wait_for_state_transition_result_response::Version::V0(v0_response)) = &wait_response.version {
                                                            if let Some(metadata) = &v0_response.metadata {
                                                                if !verify_proofs {
                                                                    success_count += 1;
                                                                    info!("Successfully processed state transition {} ({}) for block {} (Actual block height: {})", st_queue_index, transition_type, current_block_info.height, metadata.height);
                                                                }
                                                                // Additional logging to inspect the result regardless of metadata presence
                                                                match &v0_response.result {
                                                                    Some(wait_for_state_transition_result_response_v0::Result::Error(error)) => {
                                                                        error!("WaitForStateTransitionResultResponse error: {:?}", error);
                                                                    }
                                                                    Some(wait_for_state_transition_result_response_v0::Result::Proof(proof)) => {
                                                                        if verify_proofs {
                                                                            let epoch = Epoch::new(metadata.epoch as u16).expect("Expected to get epoch from metadata in proof verification");
                                                                            let verified = Drive::verify_state_transition_was_executed_with_proof(
                                                                                &transition_clone,
                                                                                &BlockInfo {
                                                                                    time_ms: metadata.time_ms,
                                                                                    height: metadata.height,
                                                                                    core_height: metadata.core_chain_locked_height,
                                                                                    epoch,
                                                                                },
                                                                                proof.grovedb_proof.as_slice(),
                                                                                &|_| Ok(None),
                                                                                sdk.version(),
                                                                            );
                                                                            match verified {
                                                                                Ok(_) => {
                                                                                    success_count += 1;
                                                                                    info!("Successfully processed and verified proof for state transition {} ({}), block {} (Actual block height: {})", st_queue_index, transition_type, current_block_info.height, metadata.height);
                                                                                }
                                                                                Err(e) => {
                                                                                    error!("Error verifying state transition execution proof: {}", e);
                                                                                }
                                                                            }    
                                                                        }
                                                                    }
                                                                    _ => {}
                                                                }

                                                                // Sleep because we need to give the chain state time to update revisions
                                                                // It seems this is only necessary for certain STs. Like AddKeys and DisableKeys seem to need it, but Transfer does not. Not sure about Withdraw or ContractUpdate yet.
                                                                tokio::time::sleep(tokio::time::Duration::from_secs(1)).await;
                                                            } else {
                                                                if let Some(result) = &v0_response.result {
                                                                    match result {
                                                                        wait_for_state_transition_result_response_v0::Result::Error(e) => tracing::error!("{:?}", e),
                                                                        wait_for_state_transition_result_response_v0::Result::Proof(_) => tracing::info!("Proof received but no metadata present so we can't verify it."),
                                                                    }
                                                                }
                                                            }
                                                        } else {
                                                            info!("Response version other than V0 received or absent for state transition {} ({})", st_queue_index, transition_type);
                                                        }
                                                    }
                                                    Err(e) => error!(
                                                        "Error waiting for state transition result: {:?}",
                                                        e
                                                    ),
                                                }
                                            } else {
                                                error!(
                                                    "Failed to create wait request for state transition."
                                                );
                                            }
                                        }
                                        Err(e) => error!(
                                            "Error broadcasting dependent state transition: {:?}",
                                            e
                                        ),
                                    }
                                } else {
                                    error!(
                                        "Failed to create broadcast request for state transition."
                                    );
                                }
                            } else {
                                // Prepare futures for broadcasting independent transitions
                                let future = async move {
                                    match transition_clone.broadcast_request_for_state_transition()
                                    {
                                        Ok(broadcast_request) => {
                                            let broadcast_result = broadcast_request
                                                .execute(sdk, RequestSettings::default())
                                                .await;
                                            Ok((transition_clone, broadcast_result))
                                        }
                                        Err(e) => {
                                            tracing::error!(
                                                "Error preparing broadcast request for state transition {} block height {}: {:?}",
                                                st_queue_index,
                                                current_block_info.height,
                                                e
                                            );
                                            Err(e)
                                        },
                                    }
                                };
                                broadcast_futures.push(future);
                            }
                        }

                        // Concurrently execute all broadcast requests for independent transitions
                        let broadcast_results = join_all(broadcast_futures).await;

                        // Prepare futures for waiting for state transition results
                        let mut wait_futures = Vec::new();
                        for (index, result) in broadcast_results.into_iter().enumerate() {
                            match result {
                                Ok((transition, broadcast_result)) => {
                                    let transition_type = transition.name().to_owned();

                                    if broadcast_result.is_err() {
                                        error!(
                                            "Error broadcasting state transition {} ({}) for block height {}: {:?}",
                                            index + 1,
                                            transition_type,
                                            current_block_info.height,
                                            broadcast_result.err().unwrap()
                                        );
                                        continue;
                                    }

                                    // Extract the data contract ID from the transition
                                    let data_contract_id_option = match &transition {
                                        StateTransition::DocumentsBatch(DocumentsBatchTransition::V0(documents_batch)) => {
                                            documents_batch.transitions.get(0).and_then(|document_transition| {
                                                match document_transition {
                                                    DocumentTransition::Create(DocumentCreateTransition::V0(create_transition)) => {
                                                        Some(create_transition.base.data_contract_id())
                                                    },
                                                    // Add handling for Replace and Delete transitions if necessary
                                                    _ => None,
                                                }
                                            })
                                        },
                                        _ => None,
                                    };

                                    let known_contracts_lock = app_state.known_contracts.lock().await;

                                    let data_contract_clone = if let Some(data_contract_id) = data_contract_id_option {
                                        let data_contract_id_str = data_contract_id.to_string(Encoding::Base58);
                                        known_contracts_lock.get(&data_contract_id_str).cloned()
                                    } else {
                                        None
                                    };

                                    drop(known_contracts_lock);

                                    let wait_future = async move {
                                        let wait_result = match transition.wait_for_state_transition_result_request() {
                                            Ok(wait_request) => wait_request.execute(sdk, RequestSettings::default()).await,
                                            Err(e) => {
                                                error!(
                                                    "Error creating wait request for state transition {} block height {}: {:?}",
                                                    index + 1, current_block_info.height, e
                                                );
                                                return None;
                                            }
                                        };

                                        match wait_result {
                                            Ok(wait_response) => {
                                                Some(if let Some(wait_for_state_transition_result_response::Version::V0(v0_response)) = &wait_response.version {
                                                    if let Some(metadata) = &v0_response.metadata {
                                                        let actual_block_height = metadata.height;
                                                        info!(
                                                            "Successfully processed state transition {} ({}) for block {} (Actual block height: {})",
                                                            index + 1, transition.name(), current_block_info.height, actual_block_height
                                                        );

                                                        // Log the Base58 encoded IDs of any created Identities
                                                        match transition.clone() {
                                                            StateTransition::IdentityCreate(identity_create_transition) => {
                                                                let ids = identity_create_transition.modified_data_ids();
                                                                for id in ids {
                                                                    let encoded_id: String = id.into();
                                                                    info!("Created Identity: {}", encoded_id);
                                                                }
                                                            },
                                                            _ => {
                                                                // nothing
                                                            }
                                                        }
                                                        
                                                        // Log the Base58 encoded IDs of any created Contracts
                                                        match transition.clone() {
                                                            StateTransition::IdentityCreate(identity_create_transition) => {
                                                                let ids = identity_create_transition.modified_data_ids();
                                                                for id in ids {
                                                                    let encoded_id: String = id.into();
                                                                    info!("Created Identity: {}", encoded_id);
                                                                }
                                                            },
                                                            _ => {
                                                                // nothing
                                                            }
                                                        }

                                                        // If a data contract was registered, add it to
                                                        // known_contracts
                                                        if let StateTransition::DataContractCreate(
                                                            DataContractCreateTransition::V0(
                                                                data_contract_create_transition,
                                                            ),
                                                        ) = &transition
                                                        {
                                                            // Extract the data contract from the transition
                                                            let data_contract_serialized =
                                                                &data_contract_create_transition
                                                                    .data_contract;
                                                            let data_contract_result =
                                                                DataContract::try_from_platform_versioned(
                                                                    data_contract_serialized.clone(),
                                                                    false,
                                                                    PlatformVersion::latest(),
                                                                );

                                                            match data_contract_result {
                                                                Ok(data_contract) => {
                                                                    let mut known_contracts_lock =
                                                                        app_state
                                                                            .known_contracts
                                                                            .lock()
                                                                            .await;
                                                                    known_contracts_lock.insert(
                                                                        data_contract
                                                                            .id()
                                                                            .to_string(Encoding::Base58),
                                                                        data_contract,
                                                                    );
                                                                }
                                                                Err(e) => {
                                                                    error!(
                                                                        "Error deserializing data \
                                                                        contract: {:?}",
                                                                        e
                                                                    );
                                                                }
                                                            }
                                                        }

                                                        // Verification of the proof
                                                        if let Some(wait_for_state_transition_result_response_v0::Result::Proof(proof)) = &v0_response.result {
                                                            if verify_proofs {
                                                                // For proof verification, if it's a DocumentsBatch, include the data contract, else don't
                                                                let verified = if transition.name() == "DocumentsBatch" {
                                                                    match data_contract_clone.as_ref() {
                                                                        Some(data_contract) => {
                                                                            let epoch = Epoch::new(metadata.epoch as u16).expect("Expected to get epoch from metadata in proof verification");
                                                                            Drive::verify_state_transition_was_executed_with_proof(
                                                                                &transition,
                                                                                &BlockInfo {
                                                                                    time_ms: metadata.time_ms,
                                                                                    height: metadata.height,
                                                                                    core_height: metadata.core_chain_locked_height,
                                                                                    epoch,
                                                                                },
                                                                                proof.grovedb_proof.as_slice(),
                                                                                &|_| Ok(Some(data_contract.clone().into())),
                                                                                sdk.version(),
                                                                            )
                                                                        }
                                                                        None => Err(drive::error::Error::Proof(ProofError::UnknownContract("Data contract ID not found in known_contracts".into()))),
                                                                    }
                                                                } else {
                                                                    let epoch = Epoch::new(metadata.epoch as u16).expect("Expected to get epoch from metadata in proof verification");
                                                                    Drive::verify_state_transition_was_executed_with_proof(
                                                                        &transition,
                                                                        &BlockInfo {
                                                                            time_ms: metadata.time_ms,
                                                                            height: metadata.height,
                                                                            core_height: metadata.core_chain_locked_height,
                                                                            epoch,
                                                                        },
                                                                        proof.grovedb_proof.as_slice(),
                                                                        &|_| Ok(None),
                                                                        sdk.version(),
                                                                    )
                                                                };

                                                                match verified {
<<<<<<< HEAD
                                                                    Ok(_) => {
                                                                        info!("Successfully processed and verified proof for state transition {} ({}), block {} (Actual block height: {})", index + 1, transition_type, current_block_info.height, metadata.height);
                                                                    }
=======
                                                                    Ok(_) => info!("Verified proof for state transition {} ({}) for block {} (Actual block height: {})", index + 1, transition_type, current_block_info.height, actual_block_height),
>>>>>>> 043e655a
                                                                    Err(e) => error!("Error verifying state transition execution proof: {}", e),
                                                                }
                                                            }

<<<<<<< HEAD
                                                            // If it's the first block, sleep for one second so we don't, for example, register a doc to a new contract
                                                            if current_block_info.height == initial_block_info.height {
                                                                tokio::time::sleep(tokio::time::Duration::from_secs(1)).await;
                                                            }
                                                        }
                                                        
                                                        // If a data contract was registered, add it to
                                                        // known_contracts
                                                        if let StateTransition::DataContractCreate(
                                                            DataContractCreateTransition::V0(
                                                                data_contract_create_transition,
                                                            ),
                                                        ) = &transition
                                                        {
                                                            // Extract the data contract from the transition
                                                            let data_contract_serialized =
                                                                &data_contract_create_transition
                                                                    .data_contract;
                                                            let data_contract_result =
                                                                DataContract::try_from_platform_versioned(
                                                                    data_contract_serialized.clone(),
                                                                    false,
                                                                    PlatformVersion::latest(),
                                                                );

                                                            match data_contract_result {
                                                                Ok(data_contract) => {
                                                                    let mut known_contracts_lock =
                                                                        app_state
                                                                            .known_contracts
                                                                            .lock()
                                                                            .await;
                                                                    known_contracts_lock.insert(
                                                                        data_contract
                                                                            .id()
                                                                            .to_string(Encoding::Base58),
                                                                        data_contract,
                                                                    );
                                                                }
                                                                Err(e) => {
                                                                    error!(
                                                                        "Error deserializing data \
                                                                        contract: {:?}",
                                                                        e
                                                                    );
                                                                }
                                                            }
                                                        }
                                                        
                                                        // Log the Base58 encoded IDs of any created Contracts
                                                        match transition.clone() {
                                                            StateTransition::DataContractCreate(contract_create_transition) => {
                                                                let ids = contract_create_transition.modified_data_ids();
                                                                for id in ids {
                                                                    let encoded_id: String = id.into();
                                                                    info!("Created Contract: {}", encoded_id);
                                                                }
                                                            },
                                                            _ => {
                                                                // nothing
                                                            }
=======
                                                        // If it's the first block, sleep for one second so we don't, for example, register a doc to a new contract
                                                        if current_block_info.height == initial_block_info.height {
                                                            tokio::time::sleep(tokio::time::Duration::from_secs(1)).await;
                                                        }
>>>>>>> 043e655a
                                                        }

                                                        // Log the Base58 encoded IDs of any created Identities
                                                        match transition.clone() {
                                                            StateTransition::IdentityCreate(identity_create_transition) => {
                                                                let ids = identity_create_transition.modified_data_ids();
                                                                for id in ids {
                                                                    let encoded_id: String = id.into();
                                                                    info!("Created Identity: {}", encoded_id);
                                                                }
                                                            },
                                                            _ => {
                                                                // nothing
                                                            }
                                                        }
                                                    } else {
                                                        if let Some(result) = &v0_response.result {
                                                            match result {
                                                                wait_for_state_transition_result_response_v0::Result::Error(e) => tracing::error!("{:?}", e),
                                                                wait_for_state_transition_result_response_v0::Result::Proof(_) => tracing::info!("Proof received but no metadata present so we can't verify it."),
                                                            }
                                                        }
                                                    }
                                                } else {
                                                    tracing::error!("wait_response.version is None");
                                                })
                                            },
                                            Err(e) => {
                                                error!("Wait result error: {:?}", e);
                                                None
                                            }
                                        }
                                    };
                                    wait_futures.push(wait_future);
                                },
                                Err(e) => {
                                    error!(
                                        "Error preparing broadcast request for state transition {} block height {}: {:?}",
                                        index + 1,
                                        current_block_info.height,
                                        e
                                    );
                                }
                            }
                        }

                        // Wait for all state transition result futures to complete
                        let wait_results = join_all(wait_futures).await;

                        // Log the actual block height for each state transition
                        for (_, actual_block_height) in wait_results.into_iter().enumerate() {
                            match actual_block_height {
                                Some(_) => {
                                    success_count += 1;
                                }
                                None => continue,
                            }
                        }
                    }

                    // Update block_info
                    current_block_info.height += 1;
                    current_block_info.time_ms += 1 * 1000; // plus 1 second
                }

                info!("-----Strategy '{}' finished running-----", strategy_name);
                let run_time = run_start_time.elapsed();

                // Refresh the identity at the end
                drop(loaded_identity_lock);
                let refresh_result = app_state.refresh_identity(&sdk).await;
                if let Err(ref e) = refresh_result {
                    error!("Failed to refresh identity after running strategy: {:?}", e);
                }

                // Attempt to retrieve the final balance from the refreshed identity
                let final_balance_identity = match refresh_result {
                    Ok(refreshed_identity_lock) => {
                        // Successfully refreshed, now access the balance
                        refreshed_identity_lock.balance()
                    }
                    Err(_) => {
                        error!("Error refreshing identity after running strategy");
                        initial_balance_identity
                    }
                };

                let dash_spent_identity = (initial_balance_identity as f64
                    - final_balance_identity as f64)
                    / 100_000_000_000.0;

                let loaded_wallet_lock = app_state.loaded_wallet.lock().await;
                let final_balance_wallet = loaded_wallet_lock.clone().unwrap().balance();
                let dash_spent_wallet = (initial_balance_wallet as f64
                    - final_balance_wallet as f64)
                    / 100_000_000_000.0;

                info!(
                    "-----Strategy '{}' completed-----\n\nState transitions attempted: {}\nState \
                    transitions succeeded: {}\nNumber of blocks: {}\nRun time: \
                    {:?}\nDash spent (Loaded Identity): {}\nDash spent (Wallet): {}\n",
                    strategy_name,
                    transition_count,
                    success_count,
                    (current_block_info.height - initial_block_info.height),
                    run_time,
                    dash_spent_identity,
                    dash_spent_wallet,
                );

                BackendEvent::StrategyCompleted {
                    strategy_name: strategy_name.clone(),
                    result: StrategyCompletionResult::Success {
                        final_block_height: current_block_info.height,
                        start_block_height: initial_block_info.height,
                        success_count,
                        transition_count,
                        run_time,
                        dash_spent_identity,
                        dash_spent_wallet,
                    },
                }
            } else {
                tracing::error!("No strategy loaded with name \"{}\"", strategy_name);
                BackendEvent::None
            }
        }
        StrategyTask::RemoveLastContract(strategy_name) => {
            let mut strategies_lock = app_state.available_strategies.lock().await;
            let mut contract_names_lock =
                app_state.available_strategies_contract_names.lock().await;

            if let Some(strategy) = strategies_lock.get_mut(&strategy_name) {
                // Remove the last contract_with_update entry from the strategy
                strategy.contracts_with_updates.pop();

                // Also remove the corresponding entry from the displayed contracts
                if let Some(contract_names) = contract_names_lock.get_mut(&strategy_name) {
                    // Assuming each entry in contract_names corresponds to an entry in
                    // contracts_with_updates
                    contract_names.pop();
                }

                BackendEvent::AppStateUpdated(AppStateUpdate::SelectedStrategy(
                    strategy_name.clone(),
                    MutexGuard::map(strategies_lock, |strategies| {
                        strategies.get_mut(&strategy_name).expect("strategy exists")
                    }),
                    MutexGuard::map(contract_names_lock, |names| {
                        names.get_mut(&strategy_name).expect("inconsistent data")
                    }),
                ))
            } else {
                BackendEvent::None
            }
        }
        StrategyTask::RemoveIdentityInserts(strategy_name) => {
            let mut strategies_lock = app_state.available_strategies.lock().await;
            if let Some(strategy) = strategies_lock.get_mut(&strategy_name) {
                strategy.identities_inserts = IdentityInsertInfo::default();
                BackendEvent::AppStateUpdated(AppStateUpdate::SelectedStrategy(
                    strategy_name.clone(),
                    MutexGuard::map(strategies_lock, |strategies| {
                        strategies.get_mut(&strategy_name).expect("strategy exists")
                    }),
                    MutexGuard::map(
                        app_state.available_strategies_contract_names.lock().await,
                        |names| names.get_mut(&strategy_name).expect("inconsistent data"),
                    ),
                ))
            } else {
                BackendEvent::None
            }
        }
        StrategyTask::RemoveStartIdentities(strategy_name) => {
            let mut strategies_lock = app_state.available_strategies.lock().await;
            if let Some(strategy) = strategies_lock.get_mut(&strategy_name) {
                strategy.start_identities = StartIdentities::default();
                BackendEvent::AppStateUpdated(AppStateUpdate::SelectedStrategy(
                    strategy_name.clone(),
                    MutexGuard::map(strategies_lock, |strategies| {
                        strategies.get_mut(&strategy_name).expect("strategy exists")
                    }),
                    MutexGuard::map(
                        app_state.available_strategies_contract_names.lock().await,
                        |names| names.get_mut(&strategy_name).expect("inconsistent data"),
                    ),
                ))
            } else {
                BackendEvent::None
            }
        }
        StrategyTask::RemoveLastOperation(strategy_name) => {
            let mut strategies_lock = app_state.available_strategies.lock().await;
            if let Some(strategy) = strategies_lock.get_mut(&strategy_name) {
                strategy.operations.pop();
                BackendEvent::AppStateUpdated(AppStateUpdate::SelectedStrategy(
                    strategy_name.clone(),
                    MutexGuard::map(strategies_lock, |strategies| {
                        strategies.get_mut(&strategy_name).expect("strategy exists")
                    }),
                    MutexGuard::map(
                        app_state.available_strategies_contract_names.lock().await,
                        |names| names.get_mut(&strategy_name).expect("inconsistent data"),
                    ),
                ))
            } else {
                BackendEvent::None
            }
        }
    }
}

pub async fn update_known_contracts(
    sdk: &Sdk,
    known_contracts: &Mutex<KnownContractsMap>,
) -> Result<(), String> {
    let contract_ids = {
        let contracts_lock = known_contracts.lock().await;
        contracts_lock.keys().cloned().collect::<Vec<String>>()
    };

    // Clear known contracts first. This is necessary for some reason, I don't know.
    let mut contracts_lock = known_contracts.lock().await;
    contracts_lock.clear();
    drop(contracts_lock);

    for contract_id_str in contract_ids.iter() {
        let contract_id = Identifier::from_string(contract_id_str, Encoding::Base58)
            .expect("Failed to convert ID string to Identifier");

        match DataContract::fetch(&*sdk, contract_id).await {
            Ok(Some(data_contract)) => {
                let mut contracts_lock = known_contracts.lock().await;
                contracts_lock.insert(contract_id_str.clone(), data_contract);
            }
            Ok(None) => {
                error!("Contract not found for ID: {}", contract_id_str);
            }
            Err(e) => {
                return Err(format!(
                    "Error fetching contract {}: {}",
                    contract_id_str, e
                ));
            }
        }
    }

    Ok(())
}<|MERGE_RESOLUTION|>--- conflicted
+++ resolved
@@ -307,20 +307,6 @@
                         .cloned()
                 };
 
-<<<<<<< HEAD
-                // Get the loaded identity nonce
-                let loaded_identity_lock = app_state.loaded_identity.lock().await;
-                if loaded_identity_lock.is_some() {
-                    drop(loaded_identity_lock);
-            
-                    let _ = app_state.refresh_identity(&sdk).await;
-                } else {
-                    error!("Can't create contracts_with_updates because there's no loaded identity.");
-                    return BackendEvent::None;
-                }
-
-=======
->>>>>>> 043e655a
                 if let Some(first_contract_name) = selected_contract_names.first() {
                     if let Some(data_contract) = get_contract(first_contract_name) {
                         match CreatedDataContract::from_contract_and_identity_nonce(
@@ -994,18 +980,19 @@
                                                                     }
                                                                     _ => {}
                                                                 }
-
-                                                                // Sleep because we need to give the chain state time to update revisions
-                                                                // It seems this is only necessary for certain STs. Like AddKeys and DisableKeys seem to need it, but Transfer does not. Not sure about Withdraw or ContractUpdate yet.
-                                                                tokio::time::sleep(tokio::time::Duration::from_secs(1)).await;
                                                             } else {
                                                                 if let Some(result) = &v0_response.result {
                                                                     match result {
                                                                         wait_for_state_transition_result_response_v0::Result::Error(e) => tracing::error!("{:?}", e),
                                                                         wait_for_state_transition_result_response_v0::Result::Proof(_) => tracing::info!("Proof received but no metadata present so we can't verify it."),
                                                                     }
+                                                                    _ => {}
                                                                 }
                                                             }
+                                                          
+                                                            // Sleep because we need to give the chain state time to update revisions
+                                                            // It seems this is only necessary for certain STs. Like AddKeys and DisableKeys seem to need it, but Transfer does not. Not sure about Withdraw or ContractUpdate yet.
+                                                            tokio::time::sleep(tokio::time::Duration::from_secs(1)).await;
                                                         } else {
                                                             info!("Response version other than V0 received or absent for state transition {} ({})", st_queue_index, transition_type);
                                                         }
@@ -1121,86 +1108,17 @@
                                             Ok(wait_response) => {
                                                 Some(if let Some(wait_for_state_transition_result_response::Version::V0(v0_response)) = &wait_response.version {
                                                     if let Some(metadata) = &v0_response.metadata {
-                                                        let actual_block_height = metadata.height;
-                                                        info!(
-                                                            "Successfully processed state transition {} ({}) for block {} (Actual block height: {})",
-                                                            index + 1, transition.name(), current_block_info.height, actual_block_height
-                                                        );
-
-                                                        // Log the Base58 encoded IDs of any created Identities
-                                                        match transition.clone() {
-                                                            StateTransition::IdentityCreate(identity_create_transition) => {
-                                                                let ids = identity_create_transition.modified_data_ids();
-                                                                for id in ids {
-                                                                    let encoded_id: String = id.into();
-                                                                    info!("Created Identity: {}", encoded_id);
-                                                                }
-                                                            },
-                                                            _ => {
-                                                                // nothing
-                                                            }
-                                                        }
-                                                        
-                                                        // Log the Base58 encoded IDs of any created Contracts
-                                                        match transition.clone() {
-                                                            StateTransition::IdentityCreate(identity_create_transition) => {
-                                                                let ids = identity_create_transition.modified_data_ids();
-                                                                for id in ids {
-                                                                    let encoded_id: String = id.into();
-                                                                    info!("Created Identity: {}", encoded_id);
-                                                                }
-                                                            },
-                                                            _ => {
-                                                                // nothing
-                                                            }
-                                                        }
-
-                                                        // If a data contract was registered, add it to
-                                                        // known_contracts
-                                                        if let StateTransition::DataContractCreate(
-                                                            DataContractCreateTransition::V0(
-                                                                data_contract_create_transition,
-                                                            ),
-                                                        ) = &transition
-                                                        {
-                                                            // Extract the data contract from the transition
-                                                            let data_contract_serialized =
-                                                                &data_contract_create_transition
-                                                                    .data_contract;
-                                                            let data_contract_result =
-                                                                DataContract::try_from_platform_versioned(
-                                                                    data_contract_serialized.clone(),
-                                                                    false,
-                                                                    PlatformVersion::latest(),
-                                                                );
-
-                                                            match data_contract_result {
-                                                                Ok(data_contract) => {
-                                                                    let mut known_contracts_lock =
-                                                                        app_state
-                                                                            .known_contracts
-                                                                            .lock()
-                                                                            .await;
-                                                                    known_contracts_lock.insert(
-                                                                        data_contract
-                                                                            .id()
-                                                                            .to_string(Encoding::Base58),
-                                                                        data_contract,
-                                                                    );
-                                                                }
-                                                                Err(e) => {
-                                                                    error!(
-                                                                        "Error deserializing data \
-                                                                        contract: {:?}",
-                                                                        e
-                                                                    );
-                                                                }
-                                                            }
+                                                        if !verify_proofs {
+                                                            info!(
+                                                                "Successfully processed state transition {} ({}) for block {} (Actual block height: {})",
+                                                                index + 1, transition.name(), current_block_info.height, metadata.height
+                                                            );    
                                                         }
 
                                                         // Verification of the proof
                                                         if let Some(wait_for_state_transition_result_response_v0::Result::Proof(proof)) = &v0_response.result {
                                                             if verify_proofs {
+                                                                let epoch = Epoch::new(metadata.epoch as u16).expect("Expected to get epoch from metadata in proof verification");
                                                                 // For proof verification, if it's a DocumentsBatch, include the data contract, else don't
                                                                 let verified = if transition.name() == "DocumentsBatch" {
                                                                     match data_contract_clone.as_ref() {
@@ -1238,18 +1156,13 @@
                                                                 };
 
                                                                 match verified {
-<<<<<<< HEAD
                                                                     Ok(_) => {
                                                                         info!("Successfully processed and verified proof for state transition {} ({}), block {} (Actual block height: {})", index + 1, transition_type, current_block_info.height, metadata.height);
                                                                     }
-=======
-                                                                    Ok(_) => info!("Verified proof for state transition {} ({}) for block {} (Actual block height: {})", index + 1, transition_type, current_block_info.height, actual_block_height),
->>>>>>> 043e655a
                                                                     Err(e) => error!("Error verifying state transition execution proof: {}", e),
                                                                 }
                                                             }
 
-<<<<<<< HEAD
                                                             // If it's the first block, sleep for one second so we don't, for example, register a doc to a new contract
                                                             if current_block_info.height == initial_block_info.height {
                                                                 tokio::time::sleep(tokio::time::Duration::from_secs(1)).await;
@@ -1311,12 +1224,6 @@
                                                             _ => {
                                                                 // nothing
                                                             }
-=======
-                                                        // If it's the first block, sleep for one second so we don't, for example, register a doc to a new contract
-                                                        if current_block_info.height == initial_block_info.height {
-                                                            tokio::time::sleep(tokio::time::Duration::from_secs(1)).await;
-                                                        }
->>>>>>> 043e655a
                                                         }
 
                                                         // Log the Base58 encoded IDs of any created Identities
@@ -1337,6 +1244,20 @@
                                                             match result {
                                                                 wait_for_state_transition_result_response_v0::Result::Error(e) => tracing::error!("{:?}", e),
                                                                 wait_for_state_transition_result_response_v0::Result::Proof(_) => tracing::info!("Proof received but no metadata present so we can't verify it."),
+                                                            }
+                                                        }
+
+                                                        // Log the Base58 encoded IDs of any created Identities
+                                                        match transition.clone() {
+                                                            StateTransition::IdentityCreate(identity_create_transition) => {
+                                                                let ids = identity_create_transition.modified_data_ids();
+                                                                for id in ids {
+                                                                    let encoded_id: String = id.into();
+                                                                    info!("Created Identity: {}", encoded_id);
+                                                                }
+                                                            },
+                                                            _ => {
+                                                                // nothing
                                                             }
                                                         }
                                                     }
