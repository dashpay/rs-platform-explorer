//! Strategies management backend module.

use std::{
    collections::{BTreeMap, BTreeSet, VecDeque}, fs::File, io::Write, time::Instant
};

use dapi_grpc::platform::v0::{
    get_epochs_info_request, get_epochs_info_response,
    wait_for_state_transition_result_response::{
        self, wait_for_state_transition_result_response_v0,
    },
    GetEpochsInfoRequest,
};
use dpp::{
    block::{block_info::BlockInfo, epoch::Epoch}, dashcore::PrivateKey, data_contract::{
        accessors::v0::DataContractV0Getters, created_data_contract::CreatedDataContract, DataContract
    }, identity::{
        accessors::IdentityGettersV0, state_transition::asset_lock_proof::AssetLockProof, Identity,
        PartialIdentity,
    }, platform_value::{string_encoding::Encoding, Identifier}, serialization::{PlatformDeserializableWithPotentialValidationFromVersionedStructure, PlatformSerializableWithPlatformVersion}, state_transition::{data_contract_create_transition::DataContractCreateTransition, documents_batch_transition::{document_base_transition::v0::v0_methods::DocumentBaseTransitionV0Methods, document_transition::DocumentTransition, DocumentCreateTransition, DocumentsBatchTransition}, StateTransition, StateTransitionLike}, version::PlatformVersion
};
use drive::{
    drive::{
        document::query::{QueryDocumentsOutcome, QueryDocumentsOutcomeV0Methods},
        identity::key::fetch::IdentityKeysRequest, Drive,
    }, error::proof::ProofError, query::DriveQuery
};
use futures::future::join_all;
use rand::{rngs::StdRng, SeedableRng};
use rs_dapi_client::{DapiRequest, DapiRequestExecutor, RequestSettings};
use rs_sdk::{
    platform::{transition::broadcast_request::BroadcastRequestForStateTransition, Fetch},
    Sdk,
};
use simple_signer::signer::SimpleSigner;
use strategy_tests::{
    frequency::Frequency, operations::{FinalizeBlockOperation, Operation}, IdentityInsertInfo, LocalDocumentQuery, StartIdentities, Strategy, StrategyConfig
};
use tokio::sync::{Mutex, MutexGuard};
use tracing::{error, info};

use super::{
    insight::InsightAPIClient, state::{ContractFileName, KnownContractsMap}, AppState, AppStateUpdate,
    BackendEvent, StrategyCompletionResult, StrategyContractNames,
};
use crate::backend::Wallet;

#[derive(Debug, PartialEq, Clone)]
pub enum StrategyTask {
    CreateStrategy(String),
    ImportStrategy(String),
    ExportStrategy(String),
    SelectStrategy(String),
    DeleteStrategy(String),
    CloneStrategy(String),
    SetContractsWithUpdates(String, Vec<String>),
    SetIdentityInserts {
        strategy_name: String,
        identity_inserts_frequency: Frequency,
    },
    SetStartIdentities {
        strategy_name: String,
        count: u8,
        keys_count: u8,
        balance: u64,
    },
    SetStartIdentitiesBalance(String, u64),
    AddOperation {
        strategy_name: String,
        operation: Operation,
    },
    RunStrategy(String, u64, bool),
    RemoveLastContract(String),
    RemoveIdentityInserts(String),
    RemoveStartIdentities(String),
    RemoveLastOperation(String),
}

pub async fn run_strategy_task<'s>(
    sdk: &Sdk,
    app_state: &'s AppState,
    task: StrategyTask,
    insight: &'s InsightAPIClient,
) -> BackendEvent<'s> {
    match task {
        StrategyTask::CreateStrategy(strategy_name) => {
            let mut strategies_lock = app_state.available_strategies.lock().await;
            let mut contract_names_lock =
                app_state.available_strategies_contract_names.lock().await;
            let mut selected_strategy_lock = app_state.selected_strategy.lock().await;

            strategies_lock.insert(strategy_name.clone(), Strategy::default());
            *selected_strategy_lock = Some(strategy_name.clone());
            contract_names_lock.insert(strategy_name.clone(), Default::default());

            BackendEvent::AppStateUpdated(AppStateUpdate::SelectedStrategy(
                strategy_name.clone(),
                MutexGuard::map(strategies_lock, |strategies| {
                    strategies.get_mut(&strategy_name).expect("strategy exists")
                }),
                MutexGuard::map(contract_names_lock, |names| {
                    names.get_mut(&strategy_name).expect("inconsistent data")
                }),
            ))
        }
        StrategyTask::ImportStrategy(url) => {
            let platform_version = PlatformVersion::latest();
        
            match reqwest::get(&url).await {
                Ok(response) => {
                    if response.status().is_success() {
                        match response.bytes().await {
                            Ok(bytes) => {
                                match Strategy::versioned_deserialize(&bytes, true, &platform_version) {
                                    Ok(strategy) => {
                                        let strategy_name = url.split('/').last()
                                            .map(|s| s.rsplit_once('.').map_or(s, |(name, _)| name))
                                            .map(|s| s.to_string())
                                            .expect("Expected to extract the filename from the imported Strategy file");
                                                                        
                                        let mut strategies_lock = app_state.available_strategies.lock().await;
                                        strategies_lock.insert(strategy_name.clone(), strategy.clone());

                                        // We need to add the contracts to available_strategies_contract_names so they can be displayed.
                                        // In order to do so, we need to convert contracts_with_updates into Base58-encoded IDs
                                        let mut strategy_contracts_with_updates_in_format: StrategyContractNames = Vec::new();
                                        for (contract, maybe_updates) in strategy.contracts_with_updates {
                                            let contract_name = contract.data_contract().id().to_string(Encoding::Base58);
                                            if let Some(update_map) = maybe_updates {
                                                let formatted_update_map = update_map.into_iter().map(|(block_number, created_contract)| {
                                                    let contract_name = created_contract.data_contract().id().to_string(Encoding::Base58);
                                                    (block_number, contract_name)
                                                }).collect::<BTreeMap<u64, ContractFileName>>();

                                                strategy_contracts_with_updates_in_format.push((contract_name, Some(formatted_update_map)));
                                            } else {
                                                strategy_contracts_with_updates_in_format.push((contract_name, None));
                                            }
                                        }

                                        let mut contract_names_lock = app_state.available_strategies_contract_names.lock().await;
                                        contract_names_lock.insert(strategy_name.clone(), strategy_contracts_with_updates_in_format);

                                        BackendEvent::AppStateUpdated(AppStateUpdate::SelectedStrategy(
                                            strategy_name.clone(),
                                            MutexGuard::map(strategies_lock, |strategies| {
                                                strategies.get_mut(&strategy_name).expect("Expected to find the strategy in available_strategies")
                                            }),
                                            MutexGuard::map(contract_names_lock, |names| {
                                                names.get_mut(&strategy_name).expect("Expected to find the strategy in available_strategies_contract_names")
                                            }),
                                        ))
                                    },
                                    Err(e) => {
                                        error!("Failed to deserialize strategy: {}", e);
                                        BackendEvent::None
                                    }
                                }
                            },
                            Err(e) => {
                                error!("Failed to fetch strategy data: {}", e);
                                BackendEvent::None
                            }
                        }
                    } else {
                        error!("Failed to fetch strategy: HTTP {}", response.status());
                        BackendEvent::None
                    }
                },
                Err(e) => {
                    error!("Failed to fetch strategy: {}", e);
                    BackendEvent::None
                }
            }
        }
        StrategyTask::ExportStrategy(ref strategy_name) => {
            let strategies_lock = app_state.available_strategies.lock().await;
            let strategy = strategies_lock.get(strategy_name)
                .expect("Strategy name doesn't exist in app_state.available_strategies");
            let platform_version = PlatformVersion::latest();
        
            match strategy.serialize_to_bytes_with_platform_version(&platform_version) {
                Ok(binary_data) => {
                    let file_name = format!("supporting_files/strategy_exports/{}", strategy_name);
                    let path = std::path::Path::new(&file_name);
        
                    match File::create(&path) {
                        Ok(mut file) => {
                            if let Err(e) = file.write_all(&binary_data) {
                                error!("Failed to write strategy to file: {}", e);
                            }
                            BackendEvent::None
                        },
                        Err(e) => {
                            error!("Failed to create file: {}", e);
                            BackendEvent::None
                        }
                    }
                },
                Err(e) => {
                    error!("Failed to serialize strategy: {}", e);
                    BackendEvent::None
                }
            }
        }
        StrategyTask::SelectStrategy(ref strategy_name) => {
            let mut selected_strategy_lock = app_state.selected_strategy.lock().await;
            let strategies_lock = app_state.available_strategies.lock().await;

            if strategies_lock.contains_key(strategy_name) {
                *selected_strategy_lock = Some(strategy_name.clone());
                BackendEvent::AppStateUpdated(AppStateUpdate::SelectedStrategy(
                    strategy_name.clone(),
                    MutexGuard::map(strategies_lock, |strategies| {
                        strategies.get_mut(strategy_name).expect("strategy exists")
                    }),
                    MutexGuard::map(
                        app_state.available_strategies_contract_names.lock().await,
                        |names| names.get_mut(strategy_name).expect("inconsistent data"),
                    ),
                ))
            } else {
                BackendEvent::None
            }
        }
        StrategyTask::DeleteStrategy(strategy_name) => {
            let mut strategies_lock = app_state.available_strategies.lock().await;
            let mut contract_names_lock =
                app_state.available_strategies_contract_names.lock().await;
            let mut selected_strategy_lock = app_state.selected_strategy.lock().await;

            // Check if the strategy exists and remove it
            if strategies_lock.contains_key(&strategy_name) {
                strategies_lock.remove(&strategy_name);
                contract_names_lock.remove(&strategy_name);

                // If the deleted strategy was the selected one, unset the selected strategy
                if let Some(selected) = selected_strategy_lock.as_ref() {
                    if selected == &strategy_name {
                        *selected_strategy_lock = None;
                    }
                }

                BackendEvent::AppStateUpdated(AppStateUpdate::Strategies(
                    strategies_lock,
                    contract_names_lock,
                ))
            } else {
                BackendEvent::None
            }
        }
        StrategyTask::CloneStrategy(new_strategy_name) => {
            let mut strategies_lock = app_state.available_strategies.lock().await;
            let mut contract_names_lock =
                app_state.available_strategies_contract_names.lock().await;
            let mut selected_strategy_lock = app_state.selected_strategy.lock().await;

            if let Some(selected_strategy_name) = &*selected_strategy_lock {
                if let Some(strategy_to_clone) = strategies_lock.get(selected_strategy_name) {
                    let cloned_strategy = strategy_to_clone.clone();
                    let cloned_display_data = contract_names_lock
                        .get(selected_strategy_name)
                        .cloned()
                        .unwrap_or_default();

                    strategies_lock.insert(new_strategy_name.clone(), cloned_strategy);
                    contract_names_lock.insert(new_strategy_name.clone(), cloned_display_data);

                    *selected_strategy_lock = Some(new_strategy_name.clone());

                    BackendEvent::AppStateUpdated(AppStateUpdate::SelectedStrategy(
                        new_strategy_name.clone(),
                        MutexGuard::map(strategies_lock, |strategies| {
                            strategies
                                .get_mut(&new_strategy_name)
                                .expect("strategy exists")
                        }),
                        MutexGuard::map(contract_names_lock, |names| {
                            names
                                .get_mut(&new_strategy_name)
                                .expect("inconsistent data")
                        }),
                    ))
                } else {
                    BackendEvent::None
                }
            } else {
                BackendEvent::None
            }
        }
        StrategyTask::SetContractsWithUpdates(strategy_name, selected_contract_names) => {
            // Attain state locks
            let mut strategies_lock = app_state.available_strategies.lock().await;
            let known_contracts_lock = app_state.known_contracts.lock().await;
            let supporting_contracts_lock = app_state.supporting_contracts.lock().await;
            let mut contract_names_lock = app_state.available_strategies_contract_names.lock().await;

            if let Some(strategy) = strategies_lock.get_mut(&strategy_name) {
                let platform_version = PlatformVersion::latest();

                // Function to retrieve the contract from either known_contracts or
                // supporting_contracts
                let get_contract = |contract_name: &String| {
                    known_contracts_lock
                        .get(contract_name)
                        .or_else(|| supporting_contracts_lock.get(contract_name))
                        .cloned()
                };

                // Get the loaded identity nonce
                let mut loaded_identity_lock = app_state.loaded_identity.lock().await;
                if loaded_identity_lock.is_some() {
                    drop(loaded_identity_lock);
            
                    let _ = app_state.refresh_identity(&sdk).await;
            
                    loaded_identity_lock = app_state.loaded_identity.lock().await;
                } else {
                    error!("Can't create contracts_with_updates because there's no loaded identity.");
                    return BackendEvent::None;
                }
                let identity_id = loaded_identity_lock.as_ref().expect("Expected a loaded identity").id();
                let identity_nonce = sdk
                    .get_identity_nonce(identity_id, true, None)
                    .await
                    .expect("Couldn't get current identity nonce");
            
                if let Some(first_contract_name) = selected_contract_names.first() {
                    if let Some(data_contract) = get_contract(first_contract_name) {
                        match CreatedDataContract::from_contract_and_identity_nonce(
                            data_contract,
                            u64::default(),
                            platform_version,
                        ) {
                            Ok(initial_contract) => {
                                let mut updates = BTreeMap::new();

                                for (order, contract_name) in
                                    selected_contract_names.iter().enumerate().skip(1)
                                {
                                    if let Some(update_contract) = get_contract(contract_name) {
                                        match CreatedDataContract::from_contract_and_identity_nonce(
                                            update_contract,
                                            u64::default(),
                                            platform_version,
                                        ) {
                                            Ok(created_update_contract) => {
                                                updates
                                                    .insert(order as u64, created_update_contract);
                                            }
                                            Err(e) => {
                                                error!(
                                                    "Error converting DataContract to \
                                                     CreatedDataContract for update: {:?}",
                                                    e
                                                );
                                            }
                                        }
                                    }
                                }

                                strategy.contracts_with_updates.push((
                                    initial_contract,
                                    if updates.is_empty() {
                                        None
                                    } else {
                                        Some(updates)
                                    },
                                ));
                            }
                            Err(e) => {
                                error!(
                                    "Error converting DataContract to CreatedDataContract: {:?}",
                                    e
                                );
                            }
                        }
                    }
                }

                let mut transformed_contract_names = Vec::new();
                if let Some(first_contract_name) = selected_contract_names.first() {
                    let updates: BTreeMap<u64, String> = selected_contract_names
                        .iter()
                        .enumerate()
                        .skip(1)
                        .map(|(order, name)| (order as u64, name.clone()))
                        .collect();
                    transformed_contract_names.push((first_contract_name.clone(), Some(updates)));
                }

                if let Some(existing_contracts) = contract_names_lock.get_mut(&strategy_name) {
                    existing_contracts.extend(transformed_contract_names);
                } else {
                    contract_names_lock.insert(strategy_name.clone(), transformed_contract_names);
                }

                BackendEvent::AppStateUpdated(AppStateUpdate::SelectedStrategy(
                    strategy_name.clone(),
                    MutexGuard::map(strategies_lock, |strategies| {
                        strategies.get_mut(&strategy_name).expect("strategy exists")
                    }),
                    MutexGuard::map(contract_names_lock, |names| {
                        names.get_mut(&strategy_name).expect("inconsistent data")
                    }),
                ))
            } else {
                BackendEvent::None
            }
        }
        StrategyTask::AddOperation {
            ref strategy_name,
            ref operation,
        } => {
            let mut strategies_lock = app_state.available_strategies.lock().await;
            if let Some(strategy) = strategies_lock.get_mut(strategy_name) {
                strategy.operations.push(operation.clone());
                BackendEvent::AppStateUpdated(AppStateUpdate::SelectedStrategy(
                    strategy_name.clone(),
                    MutexGuard::map(strategies_lock, |strategies| {
                        strategies.get_mut(strategy_name).expect("strategy exists")
                    }),
                    MutexGuard::map(
                        app_state.available_strategies_contract_names.lock().await,
                        |names| names.get_mut(strategy_name).expect("inconsistent data"),
                    ),
                ))
            } else {
                BackendEvent::None
            }
        }
        StrategyTask::SetIdentityInserts {
            strategy_name,
            identity_inserts_frequency,
        } => {
            let mut strategies_lock = app_state.available_strategies.lock().await;
            if let Some(strategy) = strategies_lock.get_mut(&strategy_name) {
                strategy.identities_inserts = IdentityInsertInfo {
                    frequency: identity_inserts_frequency,
                    start_keys: 3,
                    extra_keys: BTreeMap::new(),
                };
                BackendEvent::AppStateUpdated(AppStateUpdate::SelectedStrategy(
                    strategy_name.clone(),
                    MutexGuard::map(strategies_lock, |strategies| {
                        strategies.get_mut(&strategy_name).expect("strategy exists")
                    }),
                    MutexGuard::map(
                        app_state.available_strategies_contract_names.lock().await,
                        |names| names.get_mut(&strategy_name).expect("inconsistent data"),
                    ),
                ))
            } else {
                BackendEvent::None
            }
        }
        StrategyTask::SetStartIdentities {
            strategy_name,
            count,
            keys_count,
            balance,
        } => {
            let mut strategies_lock = app_state.available_strategies.lock().await;
            if let Some(strategy) = strategies_lock.get_mut(&strategy_name) {
                strategy.start_identities = StartIdentities {
                    number_of_identities: count,
                    keys_per_identity: keys_count,
                    starting_balances: balance,
                };
                BackendEvent::AppStateUpdated(AppStateUpdate::SelectedStrategy(
                    strategy_name.clone(),
                    MutexGuard::map(strategies_lock, |strategies| {
                        strategies.get_mut(&strategy_name).expect("strategy exists")
                    }),
                    MutexGuard::map(
                        app_state.available_strategies_contract_names.lock().await,
                        |names| names.get_mut(&strategy_name).expect("inconsistent data"),
                    ),
                ))
            } else {
                BackendEvent::None
            }
        }
        StrategyTask::SetStartIdentitiesBalance(strategy_name, balance) => {
            let mut strategies_lock = app_state.available_strategies.lock().await;
            if let Some(strategy) = strategies_lock.get_mut(&strategy_name) {
                strategy.start_identities = StartIdentities {
                    number_of_identities: strategy.start_identities.number_of_identities,
                    keys_per_identity: strategy.start_identities.keys_per_identity,
                    starting_balances: balance,
                };
                BackendEvent::AppStateUpdated(AppStateUpdate::SelectedStrategy(
                    strategy_name.clone(),
                    MutexGuard::map(strategies_lock, |strategies| {
                        strategies.get_mut(&strategy_name).expect("strategy exists")
                    }),
                    MutexGuard::map(
                        app_state.available_strategies_contract_names.lock().await,
                        |names| names.get_mut(&strategy_name).expect("inconsistent data"),
                    ),
                ))
            } else {
                BackendEvent::None
            }
        }
        StrategyTask::RunStrategy(strategy_name, num_blocks, verify_proofs) => {
            let mut strategies_lock = app_state.available_strategies.lock().await;

            // It's normal that we're asking for the mutable strategy because we need to
            // modify some properties of a contract on update
            if let Some(strategy) = strategies_lock.get_mut(&strategy_name) {
                info!("-----Starting strategy '{}'-----", strategy_name);
                let run_start_time = Instant::now();

                let drive_lock = app_state.drive.lock().await;
                let identity_private_keys_lock = app_state.identity_private_keys.lock().await;

                // Fetch known_contracts from the chain to assure local copies match actual
                // state.
                match update_known_contracts(sdk, &app_state.known_contracts).await {
                    Ok(_) => {
                        // nothing
                    }
                    Err(e) => {
                        error!("Failed to update known contracts: {:?}", e);
                        return BackendEvent::StrategyError {
                            strategy_name: strategy_name.clone(),
                            error: format!("Failed to update known contracts: {:?}", e),
                        };
                    }
                };

                let mut loaded_identity_lock = match app_state.refresh_identity(&sdk).await {
                    Ok(lock) => lock,                
                    Err(e) => {
                        error!("Failed to refresh identity: {:?}", e);
                        return BackendEvent::StrategyError {
                            strategy_name: strategy_name.clone(),
                            error: format!("Failed to refresh identity: {:?}", e),
                        };
                    }
                };

                // Access the loaded_wallet within the Mutex
                let mut loaded_wallet_lock = app_state.loaded_wallet.lock().await;

                // Refresh UTXOs for the loaded wallet
                if let Some(ref mut wallet) = *loaded_wallet_lock {
                    let _ = wallet.reload_utxos(insight).await;
                }

                let initial_balance_identity = loaded_identity_lock.balance();
                let initial_balance_wallet = loaded_wallet_lock.clone().unwrap().balance();

                drop(loaded_wallet_lock);

                // Get block_info
                // Get block info for the first block by sending a grpc request and looking at
                // the metadata Retry up to MAX_RETRIES times
                const MAX_RETRIES: u8 = 2;
                let mut initial_block_info = BlockInfo::default();
                let mut retries = 0;
                let request = GetEpochsInfoRequest {
                    version: Some(get_epochs_info_request::Version::V0(
                        get_epochs_info_request::GetEpochsInfoRequestV0 {
                            start_epoch: None,
                            count: 1,
                            ascending: false,
                            prove: false,
                        },
                    )),
                };
                // Use retry mechanism to fetch current block info
                while retries <= MAX_RETRIES {
                    match sdk
                        .execute(request.clone(), RequestSettings::default())
                        .await
                    {
                        Ok(response) => {
                            if let Some(get_epochs_info_response::Version::V0(response_v0)) =
                                response.version
                            {
                                if let Some(metadata) = response_v0.metadata {
                                    initial_block_info = BlockInfo {
                                        time_ms: metadata.time_ms,
                                        height: metadata.height,
                                        core_height: metadata.core_chain_locked_height,
                                        epoch: Epoch::new(metadata.epoch as u16).unwrap(),
                                    };
                                }
                            }
                            break;
                        }
                        Err(e) if retries < MAX_RETRIES => {
                            error!("Error executing request, retrying: {:?}", e);
                            retries += 1;
                        }
                        Err(e) => {
                            error!("Failed to execute request after retries: {:?}", e);
                            return BackendEvent::StrategyError {
                                strategy_name: strategy_name.clone(),
                                error: format!("Failed to execute request after retries: {:?}", e),
                            };
                        }
                    }
                }
                initial_block_info.height += 1; // Add one because we'll be submitting to the next block

                // Get signer from loaded_identity
                // Convert loaded_identity to SimpleSigner
                let mut signer = {
                    let strategy_signer = strategy.signer.insert({
                        let mut new_signer = SimpleSigner::default();
                        let Identity::V0(identity_v0) = &*loaded_identity_lock;
                        for (key_id, public_key) in &identity_v0.public_keys {
                            let identity_key_tuple = (identity_v0.id, *key_id);
                            if let Some(private_key_bytes) =
                                identity_private_keys_lock.get(&identity_key_tuple)
                            {
                                new_signer
                                    .private_keys
                                    .insert(public_key.clone(), private_key_bytes.clone());
                            }
                        }
                        new_signer
                    });
                    strategy_signer.clone()
                };

                // Set initial current_identities to loaded_identity
                // On the first block of execution, start_identities will be added to current_identities
                let mut loaded_identity_clone = loaded_identity_lock.clone();
                let mut current_identities: Vec<Identity> = vec![loaded_identity_clone.clone()];

                let mut identity_nonce_counter = BTreeMap::new();
                let current_identity_nonce = sdk
                    .get_identity_nonce(
                        loaded_identity_clone.id(),
                        false,
                        Some(rs_sdk::platform::transition::put_settings::PutSettings {
                            request_settings: RequestSettings::default(),
                            identity_nonce_stale_time_s: Some(0),
                            user_fee_increase: None,
                        }))
                    .await
                    .expect("Couldn't get current identity nonce");
                identity_nonce_counter.insert(loaded_identity_clone.id(), current_identity_nonce);
                let mut contract_nonce_counter = BTreeMap::new();
                for used_contract_id in strategy.used_contract_ids() {
                    let current_identity_contract_nonce = sdk
                        .get_identity_contract_nonce(
                            loaded_identity_clone.id(),
                            used_contract_id,
                            false,
                            Some(rs_sdk::platform::transition::put_settings::PutSettings {
                                request_settings: RequestSettings::default(),
                                identity_nonce_stale_time_s: Some(0),
                                user_fee_increase: None,
                            })
                        )
                        .await
                        .expect("Couldn't get current identity contract nonce");
                    contract_nonce_counter.insert(
                        (loaded_identity_clone.id(), used_contract_id),
                        current_identity_contract_nonce,
                    );
                }

                let mut current_block_info = initial_block_info.clone();

                let mut transition_count = 0;
                let mut success_count = 0;

                while current_block_info.height < (initial_block_info.height + num_blocks) {
                    let mut document_query_callback = |query: LocalDocumentQuery| {
                        match query {
                            LocalDocumentQuery::RandomDocumentQuery(random_query) => {
                                let document_type = random_query.document_type;
                                let data_contract = random_query.data_contract;

                                // Construct a DriveQuery based on the document_type and
                                // data_contract
                                let drive_query = DriveQuery::any_item_query(
                                    data_contract,
                                    document_type.as_ref(),
                                );

                                // Query the Drive for documents
                                match drive_lock.query_documents(
                                    drive_query,
                                    None,
                                    false,
                                    None,
                                    None,
                                ) {
                                    Ok(outcome) => match outcome {
                                        QueryDocumentsOutcome::V0(outcome_v0) => {
                                            let documents = outcome_v0.documents_owned();
                                            info!(
                                                "Fetched {} documents using DriveQuery",
                                                documents.len()
                                            );
                                            documents
                                        }
                                    },
                                    Err(e) => {
                                        error!(
                                            "Block {}: Error fetching documents using DriveQuery: \
                                             {:?}",
                                            current_block_info.height, e
                                        );
                                        vec![]
                                    }
                                }
                            }
                        }
                    };
                    let mut identity_fetch_callback =
                        |identifier: Identifier, _keys_request: Option<IdentityKeysRequest>| {
                            // Convert Identifier to a byte array format expected by the Drive
                            // method
                            let identity_id_bytes = identifier.into_buffer();

                            // Fetch identity information from the Drive
                            match drive_lock.fetch_identity_with_balance(
                                identity_id_bytes,
                                None,
                                PlatformVersion::latest(),
                            ) {
                                Ok(maybe_partial_identity) => {
                                    let partial_identity =
                                        maybe_partial_identity.unwrap_or_else(|| PartialIdentity {
                                            id: identifier,
                                            loaded_public_keys: BTreeMap::new(),
                                            balance: None,
                                            revision: None,
                                            not_found_public_keys: BTreeSet::new(),
                                        });
                                    info!(
                                        "Fetched identity info for identifier {}: {:?}",
                                        identifier, partial_identity
                                    );
                                    partial_identity
                                }
                                Err(e) => {
                                    error!("Error fetching identity: {:?}", e);
                                    PartialIdentity {
                                        id: identifier,
                                        loaded_public_keys: BTreeMap::new(),
                                        balance: None,
                                        revision: None,
                                        not_found_public_keys: BTreeSet::new(),
                                    }
                                }
                            }
                        };

                    let mut create_asset_lock = {
                        let insight_ref = insight.clone();

                        move |amount: u64| -> Option<(AssetLockProof, PrivateKey)> {
                            tokio::task::block_in_place(|| {
                                let rt = tokio::runtime::Handle::current();
                                rt.block_on(async {
                                    let mut wallet_lock = app_state.loaded_wallet.lock().await;
                                    if let Some(ref mut wallet) = *wallet_lock {
                                        // Initialize old_utxos
                                        let old_utxos = match wallet {
                                            Wallet::SingleKeyWallet(ref wallet) => wallet.utxos.clone(),
                                        };

                                        // Handle asset lock transaction
                                        match wallet.asset_lock_transaction(None, amount) {
                                            Ok((asset_lock_transaction, asset_lock_proof_private_key)) => {
                                                // Use sdk_ref_clone for broadcasting and retrieving asset lock
                                                match AppState::broadcast_and_retrieve_asset_lock(&sdk, &asset_lock_transaction, &wallet.receive_address()).await {
                                                    Ok(proof) => {
                                                        // Check for new UTXOs in the wallet
                                                        let max_retries = 5;
                                                        let mut retries = 0;
                                                        let mut found_new_utxos = false;
                                                        while retries < max_retries {
                                                            let _ = wallet.reload_utxos(&insight_ref).await;
                                                            // Check if new UTXOs are available and if UTXO list is not empty
                                                            let current_utxos = match wallet {
                                                                Wallet::SingleKeyWallet(ref wallet) => &wallet.utxos,
                                                            };
                                                            if current_utxos != &old_utxos && !current_utxos.is_empty() {
                                                                found_new_utxos = true;
                                                                break;
                                                            } else {
                                                                retries += 1;
                                                                tokio::time::sleep(tokio::time::Duration::from_secs(10)).await;
                                                            }
                                                        }
                                                        if !found_new_utxos {
                                                            error!("Failed to find new UTXOs after maximum retries");
                                                            return None;
                                                        }
                                                        Some((proof, asset_lock_proof_private_key))
                                                    },
                                                    Err(e) => {
                                                        error!("Error broadcasting asset lock transaction: {:?}", e);
                                                        None
                                                    }
                                                }
                                            },
                                            Err(e) => {
                                                error!("Error creating asset lock transaction: {:?}", e);
                                                None
                                            }
                                        }
                                    } else {
                                        error!("Wallet not loaded");
                                        None
                                    }
                                })
                            })
                        }
                    };

                    // Get rng
                    let mut rng = StdRng::from_entropy();

                    let mut known_contracts_lock = app_state.known_contracts.lock().await;

                    // Log if you are creating start_identities, because the asset lock proofs may take a while
                    if current_block_info.height == initial_block_info.height && strategy.start_identities.number_of_identities > 0 {
                        info!(
                            "Creating {} asset lock proofs for start identities",
                            strategy.start_identities.number_of_identities
                        );
                    }

                    // Call the function to get STs for block
                    let (transitions, finalize_operations, mut new_identities) = strategy
                        .state_transitions_for_block(
                            &mut document_query_callback,
                            &mut identity_fetch_callback,
                            &mut create_asset_lock,
                            &current_block_info,
                            &mut current_identities,
                            &mut known_contracts_lock,
                            &mut signer,
                            &mut identity_nonce_counter,
                            &mut contract_nonce_counter,
                            &mut rng,
                            &StrategyConfig {
                                start_block_height: initial_block_info.height,
                                number_of_blocks: num_blocks,
                            },
                            PlatformVersion::latest(),
                        )
                        .await;

                    drop(known_contracts_lock);

                    current_identities.append(&mut new_identities);

                    // TO-DO: add documents from state transitions to explorer.drive here
                    // this is required for DocumentDelete and DocumentReplace strategy operations

                    // Process each FinalizeBlockOperation, which so far is just adding keys to the
                    // identities
                    for operation in finalize_operations {
                        match operation {
                            FinalizeBlockOperation::IdentityAddKeys(identifier, keys) => {
                                if let Some(identity) = current_identities
                                    .iter_mut()
                                    .find(|id| id.id() == identifier)
                                {
                                    for key in keys {
                                        identity.add_public_key(key);
                                    }
                                }
                            }
                        }
                    }

                    // Update the loaded_identity_clone and loaded_identity_lock with the latest
                    // state of the identity
                    if let Some(modified_identity) = current_identities
                        .iter()
                        .find(|identity| identity.id() == loaded_identity_clone.id())
                    {
                        loaded_identity_clone = modified_identity.clone();
                        *loaded_identity_lock = modified_identity.clone();
                    }

                    let mut st_queue = VecDeque::new();

                    // Put the state transitions in the queue if not empty
                    if !transitions.is_empty() {
                        st_queue = transitions.into();
                        info!(
                            "Prepared {} state transitions for block {}",
                            st_queue.len(),
                            current_block_info.height
                        );
                    } else {
                        // Log when no state transitions are found for a block
                        info!(
                            "No state transitions prepared for block {}",
                            current_block_info.height
                        );
                    }

                    if st_queue.is_empty() {
                        info!(
                            "No state transitions to process for block {}",
                            current_block_info.height
                        );
                    } else {
                        let mut st_queue_index = 0;
                        let mut broadcast_futures = Vec::new();

                        for transition in st_queue.iter() {
                            // Init
                            transition_count += 1;
                            st_queue_index += 1;
                            let transition_clone = transition.clone();
                            let transition_type = transition_clone.name().to_owned();

                            // Dependent state transitions are those that get their revision checked. Sending multiple
                            // in the same block causes errors because they get sent to different nodes and become disordered.
                            // So we sleep for 1 second for dependent transitions so that they only go 1 per block.
                            let is_dependent_transition = matches!(
                                transition_clone,
                                StateTransition::IdentityUpdate(_)
                                    | StateTransition::DataContractUpdate(_)
                                    | StateTransition::IdentityCreditTransfer(_)
                                    | StateTransition::IdentityCreditWithdrawal(_)
                            );

                            if is_dependent_transition {
                                // Sequentially process dependent transitions with a delay between
                                // them
                                if let Ok(broadcast_request) =
                                    transition_clone.broadcast_request_for_state_transition()
                                {
                                    match broadcast_request
                                        .execute(sdk, RequestSettings::default())
                                        .await
                                    {
                                        Ok(_broadcast_result) => {
                                            if let Ok(wait_request) = transition_clone
                                                .wait_for_state_transition_result_request()
                                            {
                                                match wait_request
                                                    .execute(sdk, RequestSettings::default())
                                                    .await
                                                {
                                                    Ok(wait_response) => {
                                                        if let Some(wait_for_state_transition_result_response::Version::V0(v0_response)) = &wait_response.version {
                                                            if let Some(metadata) = &v0_response.metadata {
                                                                success_count += 1;
<<<<<<< HEAD
                                                                info!("Successfully processed state transition {} ({}) for block {} (Actual block height: {})", st_queue_index, transition_type, current_block_info.height, metadata.height);
                                                            
=======
                                                                if !verify_proofs {
                                                                    info!("Successfully processed state transition {} ({}) for block {} (Actual block height: {})", st_queue_index, transition_type, current_block_info.height, metadata.height);
                                                                }
                                                                // Additional logging to inspect the result regardless of metadata presence
>>>>>>> b5c37a38
                                                                match &v0_response.result {
                                                                    Some(wait_for_state_transition_result_response_v0::Result::Error(error)) => {
                                                                        error!("WaitForStateTransitionResultResponse error: {:?}", error);
                                                                    }
                                                                    Some(wait_for_state_transition_result_response_v0::Result::Proof(proof)) => {
                                                                        if verify_proofs {
                                                                            let epoch = Epoch::new(metadata.epoch as u16).expect("Expected to get epoch from metadata in proof verification");
                                                                            let verified = Drive::verify_state_transition_was_executed_with_proof(
                                                                                &transition_clone,
                                                                                &BlockInfo {
                                                                                    time_ms: metadata.time_ms,
                                                                                    height: metadata.height,
                                                                                    core_height: metadata.core_chain_locked_height,
                                                                                    epoch,
                                                                                },
                                                                                proof.grovedb_proof.as_slice(),
                                                                                &|_| Ok(None),
                                                                                sdk.version(),                                                            
                                                                            );
                                                                            match verified {
                                                                                Ok(_) => {
<<<<<<< HEAD
                                                                                    info!("Verified proof for state transition {} ({}) for block {} (Actual block height: {})", st_queue_index, transition_type, current_block_info.height, metadata.height);
=======
                                                                                    info!("Successfully processed and verified proof for state transition {} ({}), block {} (Actual block height: {})", st_queue_index, transition_type, current_block_info.height, metadata.height);
>>>>>>> b5c37a38
                                                                                }
                                                                                Err(e) => {
                                                                                    error!("Error verifying state transition execution proof: {}", e);
                                                                                }
                                                                            }    
                                                                        }
                                                                    }
                                                                    _ => {}
                                                                }

                                                                // Sleep because we need to give the chain state time to update revisions
                                                                // It seems this is only necessary for certain STs. Like AddKeys and DisableKeys seem to need it, but Transfer does not. Not sure about Withdraw or ContractUpdate yet.
                                                                tokio::time::sleep(tokio::time::Duration::from_secs(1)).await;
                                                            }
                                                        } else {
                                                            info!("Response version other than V0 received or absent for state transition {} ({})", st_queue_index, transition_type);
                                                        }
                                                    }
                                                    Err(e) => error!(
                                                        "Error waiting for state transition result: {:?}",
                                                        e
                                                    ),
                                                }
                                            } else {
                                                error!(
                                                    "Failed to create wait request for state transition."
                                                );
                                            }
                                        }
                                        Err(e) => error!(
                                            "Error broadcasting dependent state transition: {:?}",
                                            e
                                        ),
                                    }
                                } else {
                                    error!(
                                        "Failed to create broadcast request for state transition."
                                    );
                                }
                            } else {
                                // Prepare futures for broadcasting independent transitions
                                let future = async move {
                                    match transition_clone.broadcast_request_for_state_transition()
                                    {
                                        Ok(broadcast_request) => {
                                            let broadcast_result = broadcast_request
                                                .execute(sdk, RequestSettings::default())
                                                .await;
                                            Ok((transition_clone, broadcast_result))
                                        }
                                        Err(e) => Err(e),
                                    }
                                };
                                broadcast_futures.push(future);
                            }
                        }

                        // Concurrently execute all broadcast requests for independent transitions
                        let broadcast_results = join_all(broadcast_futures).await;

                        // Prepare futures for waiting for state transition results
                        let mut wait_futures = Vec::new();
                        for (index, result) in broadcast_results.into_iter().enumerate() {
                            match result {
                                Ok((transition, broadcast_result)) => {
                                    let transition_type = transition.name().to_owned();

                                    if broadcast_result.is_err() {
                                        error!(
                                            "Error broadcasting state transition {} ({}) for block height {}: {:?}",
                                            index + 1,
                                            transition_type,
                                            current_block_info.height,
                                            broadcast_result.err().unwrap()
                                        );
                                        continue;
                                    }

                                    // Extract the data contract ID from the transition
                                    let data_contract_id_option = match &transition {
                                        StateTransition::DocumentsBatch(DocumentsBatchTransition::V0(documents_batch)) => {
                                            documents_batch.transitions.get(0).and_then(|document_transition| {
                                                match document_transition {
                                                    DocumentTransition::Create(DocumentCreateTransition::V0(create_transition)) => {
                                                        Some(create_transition.base.data_contract_id())
                                                    },
                                                    // Add handling for Replace and Delete transitions if necessary
                                                    _ => None,
                                                }
                                            })
                                        },
                                        _ => None,
                                    };

                                    let known_contracts_lock = app_state.known_contracts.lock().await;

                                    let data_contract_clone = if let Some(data_contract_id) = data_contract_id_option {
                                        let data_contract_id_str = data_contract_id.to_string(Encoding::Base58);
                                        known_contracts_lock.get(&data_contract_id_str).cloned()
                                    } else {
                                        None
                                    };

                                    drop(known_contracts_lock);

                                    let wait_future = async move {
                                        let wait_result = match transition.wait_for_state_transition_result_request() {
                                            Ok(wait_request) => wait_request.execute(sdk, RequestSettings::default()).await,
                                            Err(e) => {
                                                error!(
                                                    "Error creating wait request for state transition {} block height {}: {:?}",
                                                    index + 1, current_block_info.height, e
                                                );
                                                return None;
                                            }
                                        };

                                        match wait_result {
                                            Ok(wait_response) => {
                                                Some(if let Some(wait_for_state_transition_result_response::Version::V0(v0_response)) = &wait_response.version {
                                                    if let Some(metadata) = &v0_response.metadata {
<<<<<<< HEAD
                                                        info!(
                                                            "Successfully processed state transition {} ({}) for block {} (Actual block height: {})",
                                                            index + 1, transition.name(), current_block_info.height, metadata.height
                                                        );

                                                        // Log the Base58 encoded IDs of any created Identities
                                                        match transition.clone() {
                                                            StateTransition::IdentityCreate(identity_create_transition) => {
                                                                let ids = identity_create_transition.modified_data_ids();
                                                                for id in ids {
                                                                    let encoded_id: String = id.into();
                                                                    info!("Created Identity: {}", encoded_id);
                                                                }
                                                            },
                                                            _ => {
                                                                // nothing
                                                            }
                                                        }

                                                        // If a data contract was registered, add it to
                                                        // known_contracts
                                                        if let StateTransition::DataContractCreate(
                                                            DataContractCreateTransition::V0(
                                                                data_contract_create_transition,
                                                            ),
                                                        ) = &transition
                                                        {
                                                            // Extract the data contract from the transition
                                                            let data_contract_serialized =
                                                                &data_contract_create_transition
                                                                    .data_contract;
                                                            let data_contract_result =
                                                                DataContract::try_from_platform_versioned(
                                                                    data_contract_serialized.clone(),
                                                                    false,
                                                                    PlatformVersion::latest(),
                                                                );

                                                            match data_contract_result {
                                                                Ok(data_contract) => {
                                                                    let mut known_contracts_lock =
                                                                        app_state
                                                                            .known_contracts
                                                                            .lock()
                                                                            .await;
                                                                    known_contracts_lock.insert(
                                                                        data_contract
                                                                            .id()
                                                                            .to_string(Encoding::Base58),
                                                                        data_contract,
                                                                    );
                                                                }
                                                                Err(e) => {
                                                                    error!(
                                                                        "Error deserializing data \
                                                                        contract: {:?}",
                                                                        e
                                                                    );
                                                                }
                                                            }
                                                        }

                                                        // Log the Base58 encoded IDs of any created Contracts
                                                        match transition.clone() {
                                                            StateTransition::DataContractCreate(contract_create_transition) => {
                                                                let ids = contract_create_transition.modified_data_ids();
                                                                for id in ids {
                                                                    let encoded_id: String = id.into();
                                                                    info!("Created Contract: {}", encoded_id);
                                                                }
                                                            },
                                                            _ => {
                                                                // nothing
                                                            }
=======
                                                        if !verify_proofs {
                                                            info!(
                                                                "Successfully processed state transition {} ({}) for block {} (Actual block height: {})",
                                                                index + 1, transition.name(), current_block_info.height, metadata.height
                                                            );    
>>>>>>> b5c37a38
                                                        }

                                                        // Verification of the proof
                                                        if let Some(wait_for_state_transition_result_response_v0::Result::Proof(proof)) = &v0_response.result {
                                                            if verify_proofs {
                                                                let epoch = Epoch::new(metadata.epoch as u16).expect("Expected to get epoch from metadata in proof verification");
                                                                // For proof verification, if it's a DocumentsBatch, include the data contract, else don't
                                                                let verified = if transition.name() == "DocumentsBatch" {
                                                                    match data_contract_clone.as_ref() {
                                                                        Some(data_contract) => {
                                                                            let epoch = Epoch::new(metadata.epoch as u16).expect("Expected to get epoch from metadata in proof verification");
                                                                            Drive::verify_state_transition_was_executed_with_proof(
                                                                                &transition,
                                                                                &BlockInfo {
                                                                                    time_ms: metadata.time_ms,
                                                                                    height: metadata.height,
                                                                                    core_height: metadata.core_chain_locked_height,
                                                                                    epoch,
                                                                                },
                                                                                proof.grovedb_proof.as_slice(),
                                                                                &|_| Ok(Some(data_contract.clone().into())),
                                                                                sdk.version(),
                                                                            )
                                                                        }
                                                                        None => Err(drive::error::Error::Proof(ProofError::UnknownContract("Data contract ID not found in known_contracts".into()))),
                                                                    }
                                                                } else {
                                                                    let epoch = Epoch::new(metadata.epoch as u16).expect("Expected to get epoch from metadata in proof verification");
                                                                    Drive::verify_state_transition_was_executed_with_proof(
                                                                        &transition,
                                                                        &BlockInfo {
                                                                            time_ms: metadata.time_ms,
                                                                            height: metadata.height,
                                                                            core_height: metadata.core_chain_locked_height,
                                                                            epoch,
                                                                        },
                                                                        proof.grovedb_proof.as_slice(),
                                                                        &|_| Ok(None),
                                                                        sdk.version(),
                                                                    )
                                                                };

                                                                match verified {
                                                                    Ok(_) => {
                                                                        info!("Successfully processed and verified proof for state transition {} ({}), block {} (Actual block height: {})", index + 1, transition_type, current_block_info.height, metadata.height);
                                                                        
                                                                        // If a data contract was registered, add it to
                                                                        // known_contracts
                                                                        if let StateTransition::DataContractCreate(
                                                                            DataContractCreateTransition::V0(
                                                                                data_contract_create_transition,
                                                                            ),
                                                                        ) = &transition
                                                                        {
                                                                            // Extract the data contract from the transition
                                                                            let data_contract_serialized =
                                                                                &data_contract_create_transition
                                                                                    .data_contract;
                                                                            let data_contract_result =
                                                                                DataContract::try_from_platform_versioned(
                                                                                    data_contract_serialized.clone(),
                                                                                    false,
                                                                                    PlatformVersion::latest(),
                                                                                );

                                                                            match data_contract_result {
                                                                                Ok(data_contract) => {
                                                                                    let mut known_contracts_lock =
                                                                                        app_state
                                                                                            .known_contracts
                                                                                            .lock()
                                                                                            .await;
                                                                                    known_contracts_lock.insert(
                                                                                        data_contract
                                                                                            .id()
                                                                                            .to_string(Encoding::Base58),
                                                                                        data_contract,
                                                                                    );
                                                                                }
                                                                                Err(e) => {
                                                                                    error!(
                                                                                        "Error deserializing data \
                                                                                        contract: {:?}",
                                                                                        e
                                                                                    );
                                                                                }
                                                                            }
                                                                        }
                                                                    }
                                                                    Err(e) => error!("Error verifying state transition execution proof: {}", e),
                                                                }
                                                            }

                                                        // If it's the first block, sleep for one second so we don't, for example, register a doc to a new contract
                                                        if current_block_info.height == initial_block_info.height {
                                                            tokio::time::sleep(tokio::time::Duration::from_secs(1)).await;
                                                        }
                                                        }

                                                        // Log the Base58 encoded IDs of any created Identities
                                                        match transition.clone() {
                                                            StateTransition::IdentityCreate(identity_create_transition) => {
                                                                let ids = identity_create_transition.modified_data_ids();
                                                                for id in ids {
                                                                    let encoded_id: String = id.into();
                                                                    info!("Created Identity: {}", encoded_id);
                                                                }
                                                            },
                                                            _ => {
                                                                // nothing
                                                            }
                                                        }
                                                    }
                                                })
                                            },
                                            Err(e) => {
                                                error!("Wait result error: {:?}", e);
                                                None
                                            }
                                        }
                                    };
                                    wait_futures.push(wait_future);
                                },
                                Err(e) => {
                                    error!(
                                        "Error preparing broadcast request for state transition {} block height {}: {:?}",
                                        index + 1,
                                        current_block_info.height,
                                        e
                                    );
                                }
                            }
                        }

                        // Wait for all state transition result futures to complete
                        let wait_results = join_all(wait_futures).await;

                        // Log the actual block height for each state transition
                        for (_, actual_block_height) in wait_results.into_iter().enumerate() {
                            match actual_block_height {
                                Some(_) => {
                                    success_count += 1;
                                }
                                None => continue,
                            }
                        }
                    }

                    // Update block_info
                    current_block_info.height += 1;
                    current_block_info.time_ms += 1 * 1000; // plus 1 second
                }

                info!("-----Strategy '{}' finished running-----", strategy_name);
                let run_time = run_start_time.elapsed();

                // Refresh the identity at the end
                drop(loaded_identity_lock);
                let refresh_result = app_state.refresh_identity(&sdk).await;
                if let Err(ref e) = refresh_result {
                    error!("Failed to refresh identity after running strategy: {:?}", e);
                }

                // Attempt to retrieve the final balance from the refreshed identity
                let final_balance_identity = match refresh_result {
                    Ok(refreshed_identity_lock) => {
                        // Successfully refreshed, now access the balance
                        refreshed_identity_lock.balance()
                    }
                    Err(_) => {
                        error!("Error refreshing identity after running strategy");
                        initial_balance_identity
                    }
                };

                let dash_spent_identity = (initial_balance_identity as f64
                    - final_balance_identity as f64)
                    / 100_000_000_000.0;

                let loaded_wallet_lock = app_state.loaded_wallet.lock().await;
                let final_balance_wallet = loaded_wallet_lock.clone().unwrap().balance();
                let dash_spent_wallet = (initial_balance_wallet as f64
                    - final_balance_wallet as f64)
                    / 100_000_000_000.0;

                info!(
                    "-----Strategy '{}' completed-----\n\nState transitions attempted: {}\nState \
                    transitions succeeded: {}\nNumber of blocks: {}\nRun time: \
                    {:?}\nDash spent (Loaded Identity): {}\nDash spent (Wallet): {}\n",
                    strategy_name,
                    transition_count,
                    success_count,
                    (current_block_info.height - initial_block_info.height),
                    run_time,
                    dash_spent_identity,
                    dash_spent_wallet,
                );

                BackendEvent::StrategyCompleted {
                    strategy_name: strategy_name.clone(),
                    result: StrategyCompletionResult::Success {
                        final_block_height: current_block_info.height,
                        start_block_height: initial_block_info.height,
                        success_count,
                        transition_count,
                        run_time,
                        dash_spent_identity,
                        dash_spent_wallet,
                    },
                }
            } else {
                tracing::error!("No strategy loaded with name \"{}\"", strategy_name);
                BackendEvent::None
            }
        }
        StrategyTask::RemoveLastContract(strategy_name) => {
            let mut strategies_lock = app_state.available_strategies.lock().await;
            let mut contract_names_lock =
                app_state.available_strategies_contract_names.lock().await;

            if let Some(strategy) = strategies_lock.get_mut(&strategy_name) {
                // Remove the last contract_with_update entry from the strategy
                strategy.contracts_with_updates.pop();

                // Also remove the corresponding entry from the displayed contracts
                if let Some(contract_names) = contract_names_lock.get_mut(&strategy_name) {
                    // Assuming each entry in contract_names corresponds to an entry in
                    // contracts_with_updates
                    contract_names.pop();
                }

                BackendEvent::AppStateUpdated(AppStateUpdate::SelectedStrategy(
                    strategy_name.clone(),
                    MutexGuard::map(strategies_lock, |strategies| {
                        strategies.get_mut(&strategy_name).expect("strategy exists")
                    }),
                    MutexGuard::map(contract_names_lock, |names| {
                        names.get_mut(&strategy_name).expect("inconsistent data")
                    }),
                ))
            } else {
                BackendEvent::None
            }
        }
        StrategyTask::RemoveIdentityInserts(strategy_name) => {
            let mut strategies_lock = app_state.available_strategies.lock().await;
            if let Some(strategy) = strategies_lock.get_mut(&strategy_name) {
                strategy.identities_inserts = IdentityInsertInfo::default();
                BackendEvent::AppStateUpdated(AppStateUpdate::SelectedStrategy(
                    strategy_name.clone(),
                    MutexGuard::map(strategies_lock, |strategies| {
                        strategies.get_mut(&strategy_name).expect("strategy exists")
                    }),
                    MutexGuard::map(
                        app_state.available_strategies_contract_names.lock().await,
                        |names| names.get_mut(&strategy_name).expect("inconsistent data"),
                    ),
                ))
            } else {
                BackendEvent::None
            }
        }
        StrategyTask::RemoveStartIdentities(strategy_name) => {
            let mut strategies_lock = app_state.available_strategies.lock().await;
            if let Some(strategy) = strategies_lock.get_mut(&strategy_name) {
                strategy.start_identities = StartIdentities::default();
                BackendEvent::AppStateUpdated(AppStateUpdate::SelectedStrategy(
                    strategy_name.clone(),
                    MutexGuard::map(strategies_lock, |strategies| {
                        strategies.get_mut(&strategy_name).expect("strategy exists")
                    }),
                    MutexGuard::map(
                        app_state.available_strategies_contract_names.lock().await,
                        |names| names.get_mut(&strategy_name).expect("inconsistent data"),
                    ),
                ))
            } else {
                BackendEvent::None
            }
        }
        StrategyTask::RemoveLastOperation(strategy_name) => {
            let mut strategies_lock = app_state.available_strategies.lock().await;
            if let Some(strategy) = strategies_lock.get_mut(&strategy_name) {
                strategy.operations.pop();
                BackendEvent::AppStateUpdated(AppStateUpdate::SelectedStrategy(
                    strategy_name.clone(),
                    MutexGuard::map(strategies_lock, |strategies| {
                        strategies.get_mut(&strategy_name).expect("strategy exists")
                    }),
                    MutexGuard::map(
                        app_state.available_strategies_contract_names.lock().await,
                        |names| names.get_mut(&strategy_name).expect("inconsistent data"),
                    ),
                ))
            } else {
                BackendEvent::None
            }
        }
    }
}

pub async fn update_known_contracts(
    sdk: &Sdk,
    known_contracts: &Mutex<KnownContractsMap>,
) -> Result<(), String> {
    let contract_ids = {
        let contracts_lock = known_contracts.lock().await;
        contracts_lock.keys().cloned().collect::<Vec<String>>()
    };

    // Clear known contracts first. This is necessary for some reason, I don't know.
    let mut contracts_lock = known_contracts.lock().await;
    contracts_lock.clear();
    drop(contracts_lock);

    for contract_id_str in contract_ids.iter() {
        let contract_id = Identifier::from_string(contract_id_str, Encoding::Base58)
            .expect("Failed to convert ID string to Identifier");

        match DataContract::fetch(&*sdk, contract_id).await {
            Ok(Some(data_contract)) => {
                let mut contracts_lock = known_contracts.lock().await;
                contracts_lock.insert(contract_id_str.clone(), data_contract);
            }
            Ok(None) => {
                error!("Contract not found for ID: {}", contract_id_str);
            }
            Err(e) => {
                return Err(format!(
                    "Error fetching contract {}: {}",
                    contract_id_str, e
                ));
            }
        }
    }

    Ok(())
}<|MERGE_RESOLUTION|>--- conflicted
+++ resolved
@@ -954,15 +954,10 @@
                                                         if let Some(wait_for_state_transition_result_response::Version::V0(v0_response)) = &wait_response.version {
                                                             if let Some(metadata) = &v0_response.metadata {
                                                                 success_count += 1;
-<<<<<<< HEAD
-                                                                info!("Successfully processed state transition {} ({}) for block {} (Actual block height: {})", st_queue_index, transition_type, current_block_info.height, metadata.height);
-                                                            
-=======
                                                                 if !verify_proofs {
                                                                     info!("Successfully processed state transition {} ({}) for block {} (Actual block height: {})", st_queue_index, transition_type, current_block_info.height, metadata.height);
                                                                 }
                                                                 // Additional logging to inspect the result regardless of metadata presence
->>>>>>> b5c37a38
                                                                 match &v0_response.result {
                                                                     Some(wait_for_state_transition_result_response_v0::Result::Error(error)) => {
                                                                         error!("WaitForStateTransitionResultResponse error: {:?}", error);
@@ -984,11 +979,7 @@
                                                                             );
                                                                             match verified {
                                                                                 Ok(_) => {
-<<<<<<< HEAD
-                                                                                    info!("Verified proof for state transition {} ({}) for block {} (Actual block height: {})", st_queue_index, transition_type, current_block_info.height, metadata.height);
-=======
                                                                                     info!("Successfully processed and verified proof for state transition {} ({}), block {} (Actual block height: {})", st_queue_index, transition_type, current_block_info.height, metadata.height);
->>>>>>> b5c37a38
                                                                                 }
                                                                                 Err(e) => {
                                                                                     error!("Error verifying state transition execution proof: {}", e);
@@ -1110,88 +1101,11 @@
                                             Ok(wait_response) => {
                                                 Some(if let Some(wait_for_state_transition_result_response::Version::V0(v0_response)) = &wait_response.version {
                                                     if let Some(metadata) = &v0_response.metadata {
-<<<<<<< HEAD
-                                                        info!(
-                                                            "Successfully processed state transition {} ({}) for block {} (Actual block height: {})",
-                                                            index + 1, transition.name(), current_block_info.height, metadata.height
-                                                        );
-
-                                                        // Log the Base58 encoded IDs of any created Identities
-                                                        match transition.clone() {
-                                                            StateTransition::IdentityCreate(identity_create_transition) => {
-                                                                let ids = identity_create_transition.modified_data_ids();
-                                                                for id in ids {
-                                                                    let encoded_id: String = id.into();
-                                                                    info!("Created Identity: {}", encoded_id);
-                                                                }
-                                                            },
-                                                            _ => {
-                                                                // nothing
-                                                            }
-                                                        }
-
-                                                        // If a data contract was registered, add it to
-                                                        // known_contracts
-                                                        if let StateTransition::DataContractCreate(
-                                                            DataContractCreateTransition::V0(
-                                                                data_contract_create_transition,
-                                                            ),
-                                                        ) = &transition
-                                                        {
-                                                            // Extract the data contract from the transition
-                                                            let data_contract_serialized =
-                                                                &data_contract_create_transition
-                                                                    .data_contract;
-                                                            let data_contract_result =
-                                                                DataContract::try_from_platform_versioned(
-                                                                    data_contract_serialized.clone(),
-                                                                    false,
-                                                                    PlatformVersion::latest(),
-                                                                );
-
-                                                            match data_contract_result {
-                                                                Ok(data_contract) => {
-                                                                    let mut known_contracts_lock =
-                                                                        app_state
-                                                                            .known_contracts
-                                                                            .lock()
-                                                                            .await;
-                                                                    known_contracts_lock.insert(
-                                                                        data_contract
-                                                                            .id()
-                                                                            .to_string(Encoding::Base58),
-                                                                        data_contract,
-                                                                    );
-                                                                }
-                                                                Err(e) => {
-                                                                    error!(
-                                                                        "Error deserializing data \
-                                                                        contract: {:?}",
-                                                                        e
-                                                                    );
-                                                                }
-                                                            }
-                                                        }
-
-                                                        // Log the Base58 encoded IDs of any created Contracts
-                                                        match transition.clone() {
-                                                            StateTransition::DataContractCreate(contract_create_transition) => {
-                                                                let ids = contract_create_transition.modified_data_ids();
-                                                                for id in ids {
-                                                                    let encoded_id: String = id.into();
-                                                                    info!("Created Contract: {}", encoded_id);
-                                                                }
-                                                            },
-                                                            _ => {
-                                                                // nothing
-                                                            }
-=======
                                                         if !verify_proofs {
                                                             info!(
                                                                 "Successfully processed state transition {} ({}) for block {} (Actual block height: {})",
                                                                 index + 1, transition.name(), current_block_info.height, metadata.height
                                                             );    
->>>>>>> b5c37a38
                                                         }
 
                                                         // Verification of the proof
@@ -1237,58 +1151,58 @@
                                                                 match verified {
                                                                     Ok(_) => {
                                                                         info!("Successfully processed and verified proof for state transition {} ({}), block {} (Actual block height: {})", index + 1, transition_type, current_block_info.height, metadata.height);
-                                                                        
-                                                                        // If a data contract was registered, add it to
-                                                                        // known_contracts
-                                                                        if let StateTransition::DataContractCreate(
-                                                                            DataContractCreateTransition::V0(
-                                                                                data_contract_create_transition,
-                                                                            ),
-                                                                        ) = &transition
-                                                                        {
-                                                                            // Extract the data contract from the transition
-                                                                            let data_contract_serialized =
-                                                                                &data_contract_create_transition
-                                                                                    .data_contract;
-                                                                            let data_contract_result =
-                                                                                DataContract::try_from_platform_versioned(
-                                                                                    data_contract_serialized.clone(),
-                                                                                    false,
-                                                                                    PlatformVersion::latest(),
-                                                                                );
-
-                                                                            match data_contract_result {
-                                                                                Ok(data_contract) => {
-                                                                                    let mut known_contracts_lock =
-                                                                                        app_state
-                                                                                            .known_contracts
-                                                                                            .lock()
-                                                                                            .await;
-                                                                                    known_contracts_lock.insert(
-                                                                                        data_contract
-                                                                                            .id()
-                                                                                            .to_string(Encoding::Base58),
-                                                                                        data_contract,
-                                                                                    );
-                                                                                }
-                                                                                Err(e) => {
-                                                                                    error!(
-                                                                                        "Error deserializing data \
-                                                                                        contract: {:?}",
-                                                                                        e
-                                                                                    );
-                                                                                }
-                                                                            }
-                                                                        }
                                                                     }
                                                                     Err(e) => error!("Error verifying state transition execution proof: {}", e),
                                                                 }
                                                             }
 
-                                                        // If it's the first block, sleep for one second so we don't, for example, register a doc to a new contract
-                                                        if current_block_info.height == initial_block_info.height {
-                                                            tokio::time::sleep(tokio::time::Duration::from_secs(1)).await;
+                                                            // If it's the first block, sleep for one second so we don't, for example, register a doc to a new contract
+                                                            if current_block_info.height == initial_block_info.height {
+                                                                tokio::time::sleep(tokio::time::Duration::from_secs(1)).await;
+                                                            }
                                                         }
+                                                        
+                                                        // If a data contract was registered, add it to
+                                                        // known_contracts
+                                                        if let StateTransition::DataContractCreate(
+                                                            DataContractCreateTransition::V0(
+                                                                data_contract_create_transition,
+                                                            ),
+                                                        ) = &transition
+                                                        {
+                                                            // Extract the data contract from the transition
+                                                            let data_contract_serialized =
+                                                                &data_contract_create_transition
+                                                                    .data_contract;
+                                                            let data_contract_result =
+                                                                DataContract::try_from_platform_versioned(
+                                                                    data_contract_serialized.clone(),
+                                                                    false,
+                                                                    PlatformVersion::latest(),
+                                                                );
+
+                                                            match data_contract_result {
+                                                                Ok(data_contract) => {
+                                                                    let mut known_contracts_lock =
+                                                                        app_state
+                                                                            .known_contracts
+                                                                            .lock()
+                                                                            .await;
+                                                                    known_contracts_lock.insert(
+                                                                        data_contract
+                                                                            .id()
+                                                                            .to_string(Encoding::Base58),
+                                                                        data_contract,
+                                                                    );
+                                                                }
+                                                                Err(e) => {
+                                                                    error!(
+                                                                        "Error deserializing data \
+                                                                        contract: {:?}",
+                                                                        e
+                                                                    );
+                                                                }
+                                                            }
                                                         }
 
                                                         // Log the Base58 encoded IDs of any created Identities
@@ -1298,6 +1212,20 @@
                                                                 for id in ids {
                                                                     let encoded_id: String = id.into();
                                                                     info!("Created Identity: {}", encoded_id);
+                                                                }
+                                                            },
+                                                            _ => {
+                                                                // nothing
+                                                            }
+                                                        }
+                                                        
+                                                        // Log the Base58 encoded IDs of any created Contracts
+                                                        match transition.clone() {
+                                                            StateTransition::DataContractCreate(contract_create_transition) => {
+                                                                let ids = contract_create_transition.modified_data_ids();
+                                                                for id in ids {
+                                                                    let encoded_id: String = id.into();
+                                                                    info!("Created Contract: {}", encoded_id);
                                                                 }
                                                             },
                                                             _ => {
