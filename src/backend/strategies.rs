--- conflicted
+++ resolved
@@ -697,13 +697,7 @@
                     let mut known_contracts_lock = app_state.known_contracts.lock().await;
 
                     // Log if you are creating start_identities, because the asset lock proofs may take a while
-<<<<<<< HEAD
-                    if current_block_info.height == initial_block_info.height
-                        && strategy.start_identities.0 > 0
-                    {
-=======
                     if current_block_info.height == initial_block_info.height && strategy.start_identities.0 > 0 {
->>>>>>> a49ff7a1
                         info!(
                             "Creating {} asset lock proofs for start identities",
                             strategy.start_identities.0
