--- conflicted
+++ resolved
@@ -1,7 +1,14 @@
 //! Strategies management backend module.
 
 use std::{
-    collections::{BTreeMap, BTreeSet, VecDeque}, fs::File, io::Write, sync::{atomic::{AtomicUsize, Ordering}, Arc}, time::{Duration, Instant, SystemTime, UNIX_EPOCH}
+    collections::{BTreeMap, BTreeSet, VecDeque},
+    fs::File,
+    io::Write,
+    sync::{
+        atomic::{AtomicUsize, Ordering},
+        Arc,
+    },
+    time::{Duration, Instant, SystemTime, UNIX_EPOCH},
 };
 
 use dapi_grpc::platform::v0::{
@@ -11,47 +18,66 @@
     },
     GetEpochsInfoRequest,
 };
+use dash_sdk::platform::transition::withdraw_from_identity::WithdrawFromIdentity;
+use dash_sdk::{
+    platform::{transition::broadcast_request::BroadcastRequestForStateTransition, Fetch},
+    Sdk,
+};
 use dpp::{
-    block::{block_info::BlockInfo, epoch::Epoch}, dashcore::PrivateKey, data_contract::{
-        accessors::v0::{DataContractV0Getters, DataContractV0Setters}, created_data_contract::CreatedDataContract, document_type::random_document::{DocumentFieldFillSize, DocumentFieldFillType}, DataContract
-    }, identity::{
-        accessors::IdentityGettersV0, state_transition::asset_lock_proof::AssetLockProof, Identity, KeyType, PartialIdentity, Purpose, SecurityLevel
-    }, platform_value::{string_encoding::Encoding, Identifier}, serialization::{PlatformDeserializableWithPotentialValidationFromVersionedStructure, PlatformSerializableWithPlatformVersion}, state_transition::{data_contract_create_transition::DataContractCreateTransition, documents_batch_transition::{document_base_transition::v0::v0_methods::DocumentBaseTransitionV0Methods, document_transition::DocumentTransition, DocumentCreateTransition, DocumentsBatchTransition}, StateTransition, StateTransitionLike}, version::PlatformVersion
+    block::{block_info::BlockInfo, epoch::Epoch},
+    dashcore::PrivateKey,
+    data_contract::{
+        accessors::v0::{DataContractV0Getters, DataContractV0Setters},
+        created_data_contract::CreatedDataContract,
+        document_type::random_document::{DocumentFieldFillSize, DocumentFieldFillType},
+        DataContract,
+    },
+    identity::{
+        accessors::IdentityGettersV0, state_transition::asset_lock_proof::AssetLockProof, Identity,
+        KeyType, PartialIdentity, Purpose, SecurityLevel,
+    },
+    platform_value::{string_encoding::Encoding, Identifier},
+    serialization::{
+        PlatformDeserializableWithPotentialValidationFromVersionedStructure,
+        PlatformSerializableWithPlatformVersion,
+    },
+    state_transition::{
+        documents_batch_transition::{
+            document_base_transition::v0::v0_methods::DocumentBaseTransitionV0Methods,
+            document_transition::DocumentTransition, DocumentCreateTransition,
+            DocumentsBatchTransition,
+        },
+        StateTransition, StateTransitionLike,
+    },
+    version::PlatformVersion,
 };
 use drive::{
     drive::{
         document::query::{QueryDocumentsOutcome, QueryDocumentsOutcomeV0Methods},
-        identity::key::fetch::IdentityKeysRequest, Drive,
-    }, error::proof::ProofError, query::DriveQuery
+        identity::key::fetch::IdentityKeysRequest,
+        Drive,
+    },
+    error::proof::ProofError,
+    query::DriveQuery,
 };
 use futures::future::join_all;
 use rand::{rngs::StdRng, SeedableRng};
 use rs_dapi_client::{DapiRequest, DapiRequestExecutor, RequestSettings};
-use dash_sdk::{
-    platform::{transition::broadcast_request::BroadcastRequestForStateTransition, Fetch},
-    Sdk,
-};
-use dash_sdk::platform::transition::withdraw_from_identity::WithdrawFromIdentity;
 use simple_signer::signer::SimpleSigner;
 use strategy_tests::{
-<<<<<<< HEAD
-    frequency::Frequency, operations::{DocumentAction, DocumentOp, FinalizeBlockOperation, Operation, OperationType}, IdentityInsertInfo, LocalDocumentQuery, StartIdentities, Strategy, StrategyConfig
-=======
-    frequency::Frequency, operations::{FinalizeBlockOperation, Operation, OperationType}, IdentityInsertInfo, LocalDocumentQuery, StartIdentities, Strategy, StrategyConfig
->>>>>>> 37317730
+    frequency::Frequency,
+    operations::{DocumentAction, DocumentOp, FinalizeBlockOperation, Operation, OperationType},
+    IdentityInsertInfo, LocalDocumentQuery, StartIdentities, Strategy, StrategyConfig,
 };
 use tokio::sync::{Mutex, MutexGuard};
 
 use crate::backend::{wallet::SingleKeyWallet, Wallet};
 
 use super::{
-    insight::InsightAPIClient, state::{ContractFileName, KnownContractsMap}, AppState, AppStateUpdate,
-    BackendEvent, StrategyCompletionResult, StrategyContractNames,
+    insight::InsightAPIClient,
+    state::{ContractFileName, KnownContractsMap},
+    AppState, AppStateUpdate, BackendEvent, StrategyCompletionResult, StrategyContractNames,
 };
-<<<<<<< HEAD
-=======
-use crate::backend::{wallet::SingleKeyWallet, Wallet};
->>>>>>> 37317730
 
 #[derive(Debug, PartialEq, Clone)]
 pub enum StrategyTask {
@@ -118,61 +144,89 @@
         }
         StrategyTask::ImportStrategy(url) => {
             let platform_version = PlatformVersion::latest();
-        
+
             match reqwest::get(&url).await {
                 Ok(response) => {
                     if response.status().is_success() {
                         match response.bytes().await {
                             Ok(bytes) => {
-                                match Strategy::versioned_deserialize(&bytes, true, &platform_version) {
+                                match Strategy::versioned_deserialize(
+                                    &bytes,
+                                    true,
+                                    &platform_version,
+                                ) {
                                     Ok(strategy) => {
                                         let strategy_name = url.split('/').last()
                                             .map(|s| s.rsplit_once('.').map_or(s, |(name, _)| name))
                                             .map(|s| s.to_string())
                                             .expect("Expected to extract the filename from the imported Strategy file");
-                                                                        
-                                        let mut strategies_lock = app_state.available_strategies.lock().await;
-                                        strategies_lock.insert(strategy_name.clone(), strategy.clone());
+
+                                        let mut strategies_lock =
+                                            app_state.available_strategies.lock().await;
+                                        strategies_lock
+                                            .insert(strategy_name.clone(), strategy.clone());
 
                                         // We need to add the contracts to available_strategies_contract_names so they can be displayed.
                                         // In order to do so, we need to convert start_contracts into Base58-encoded IDs
                                         let mut strategy_start_contracts_in_format: StrategyContractNames = Vec::new();
                                         for (contract, maybe_updates) in strategy.start_contracts {
-                                            let contract_name = contract.data_contract().id().to_string(Encoding::Base58);
+                                            let contract_name = contract
+                                                .data_contract()
+                                                .id()
+                                                .to_string(Encoding::Base58);
                                             if let Some(update_map) = maybe_updates {
-                                                let formatted_update_map = update_map.into_iter().map(|(block_number, created_contract)| {
-                                                    let contract_name = created_contract.data_contract().id().to_string(Encoding::Base58);
-                                                    (block_number, contract_name)
-                                                }).collect::<BTreeMap<u64, ContractFileName>>();
-
-                                                strategy_start_contracts_in_format.push((contract_name, Some(formatted_update_map)));
+                                                let formatted_update_map = update_map
+                                                    .into_iter()
+                                                    .map(|(block_number, created_contract)| {
+                                                        let contract_name = created_contract
+                                                            .data_contract()
+                                                            .id()
+                                                            .to_string(Encoding::Base58);
+                                                        (block_number, contract_name)
+                                                    })
+                                                    .collect::<BTreeMap<u64, ContractFileName>>();
+
+                                                strategy_start_contracts_in_format.push((
+                                                    contract_name,
+                                                    Some(formatted_update_map),
+                                                ));
                                             } else {
-                                                strategy_start_contracts_in_format.push((contract_name, None));
+                                                strategy_start_contracts_in_format
+                                                    .push((contract_name, None));
                                             }
                                         }
 
-                                        let mut contract_names_lock = app_state.available_strategies_contract_names.lock().await;
-                                        contract_names_lock.insert(strategy_name.clone(), strategy_start_contracts_in_format);
-
-                                        let mut selected_strategy = app_state.selected_strategy.lock().await;
+                                        let mut contract_names_lock = app_state
+                                            .available_strategies_contract_names
+                                            .lock()
+                                            .await;
+                                        contract_names_lock.insert(
+                                            strategy_name.clone(),
+                                            strategy_start_contracts_in_format,
+                                        );
+
+                                        let mut selected_strategy =
+                                            app_state.selected_strategy.lock().await;
                                         *selected_strategy = Some(strategy_name.clone());
 
-                                        BackendEvent::AppStateUpdated(AppStateUpdate::SelectedStrategy(
-                                            strategy_name.clone(),
-                                            MutexGuard::map(strategies_lock, |strategies| {
-                                                strategies.get_mut(&strategy_name).expect("Expected to find the strategy in available_strategies")
-                                            }),
-                                            MutexGuard::map(contract_names_lock, |names| {
-                                                names.get_mut(&strategy_name).expect("Expected to find the strategy in available_strategies_contract_names")
-                                            }),
-                                        ))
-                                    },
+                                        BackendEvent::AppStateUpdated(
+                                            AppStateUpdate::SelectedStrategy(
+                                                strategy_name.clone(),
+                                                MutexGuard::map(strategies_lock, |strategies| {
+                                                    strategies.get_mut(&strategy_name).expect("Expected to find the strategy in available_strategies")
+                                                }),
+                                                MutexGuard::map(contract_names_lock, |names| {
+                                                    names.get_mut(&strategy_name).expect("Expected to find the strategy in available_strategies_contract_names")
+                                                }),
+                                            ),
+                                        )
+                                    }
                                     Err(e) => {
                                         tracing::error!("Failed to deserialize strategy: {}", e);
                                         BackendEvent::None
                                     }
                                 }
-                            },
+                            }
                             Err(e) => {
                                 tracing::error!("Failed to fetch strategy data: {}", e);
                                 BackendEvent::None
@@ -182,7 +236,7 @@
                         tracing::error!("Failed to fetch strategy: HTTP {}", response.status());
                         BackendEvent::None
                     }
-                },
+                }
                 Err(e) => {
                     tracing::error!("Failed to fetch strategy: {}", e);
                     BackendEvent::None
@@ -191,28 +245,29 @@
         }
         StrategyTask::ExportStrategy(ref strategy_name) => {
             let strategies_lock = app_state.available_strategies.lock().await;
-            let strategy = strategies_lock.get(strategy_name)
+            let strategy = strategies_lock
+                .get(strategy_name)
                 .expect("Strategy name doesn't exist in app_state.available_strategies");
             let platform_version = PlatformVersion::latest();
-        
+
             match strategy.serialize_to_bytes_with_platform_version(&platform_version) {
                 Ok(binary_data) => {
                     let file_name = format!("supporting_files/strategy_exports/{}", strategy_name);
                     let path = std::path::Path::new(&file_name);
-        
+
                     match File::create(&path) {
                         Ok(mut file) => {
                             if let Err(e) = file.write_all(&binary_data) {
                                 tracing::error!("Failed to write strategy to file: {}", e);
                             }
                             BackendEvent::None
-                        },
+                        }
                         Err(e) => {
                             tracing::error!("Failed to create file: {}", e);
                             BackendEvent::None
                         }
                     }
-                },
+                }
                 Err(e) => {
                     tracing::error!("Failed to serialize strategy: {}", e);
                     BackendEvent::None
@@ -309,7 +364,8 @@
             let mut strategies_lock = app_state.available_strategies.lock().await;
             let known_contracts_lock = app_state.known_contracts.lock().await;
             let supporting_contracts_lock = app_state.supporting_contracts.lock().await;
-            let mut contract_names_lock = app_state.available_strategies_contract_names.lock().await;
+            let mut contract_names_lock =
+                app_state.available_strategies_contract_names.lock().await;
 
             if let Some(strategy) = strategies_lock.get_mut(&strategy_name) {
                 let platform_version = PlatformVersion::latest();
@@ -414,7 +470,8 @@
             let mut strategies_lock = app_state.available_strategies.lock().await;
             let known_contracts_lock = app_state.known_contracts.lock().await;
             let mut supporting_contracts_lock = app_state.supporting_contracts.lock().await;
-            let mut contract_names_lock = app_state.available_strategies_contract_names.lock().await;
+            let mut contract_names_lock =
+                app_state.available_strategies_contract_names.lock().await;
 
             if let Some(strategy) = strategies_lock.get_mut(&strategy_name) {
                 let platform_version = PlatformVersion::latest();
@@ -442,12 +499,18 @@
                             // Add original contract to the strategy
                             let mut contract_variants: Vec<CreatedDataContract> = Vec::new();
                             contract_variants.push(original_contract.clone());
-                            strategy.start_contracts.push((original_contract.clone(), None));
-                            
+                            strategy
+                                .start_contracts
+                                .push((original_contract.clone(), None));
+
                             // Add i variants of the original contract to the strategy
-                            for i in 0..variants-1 {
-                                let mut new_data_contract = original_contract.data_contract().clone();
-                                let new_id = DataContract::generate_data_contract_id_v0(Identifier::random(), fake_identity_nonce);
+                            for i in 0..variants - 1 {
+                                let mut new_data_contract =
+                                    original_contract.data_contract().clone();
+                                let new_id = DataContract::generate_data_contract_id_v0(
+                                    Identifier::random(),
+                                    fake_identity_nonce,
+                                );
                                 new_data_contract.set_id(new_id);
                                 match CreatedDataContract::from_contract_and_identity_nonce(
                                     new_data_contract.clone(),
@@ -457,10 +520,14 @@
                                     Ok(contract) => {
                                         contract_variants.push(contract.clone());
                                         strategy.start_contracts.push((contract, None));
-                                        let new_contract_name = String::from(format!("{}_variant_{}", selected_contract_name, i));
+                                        let new_contract_name = String::from(format!(
+                                            "{}_variant_{}",
+                                            selected_contract_name, i
+                                        ));
                                         // Insert into supporting_contracts so we can register documents to them. We will clear
                                         // supporting contracts at the end of strategy execution.
-                                        supporting_contracts_lock.insert(new_contract_name, new_data_contract);
+                                        supporting_contracts_lock
+                                            .insert(new_contract_name, new_data_contract);
                                         fake_identity_nonce += 1;
                                     }
                                     Err(e) => {
@@ -472,13 +539,22 @@
                                 };
                             }
 
-                            let contract_id_strings: Vec<(String, Option<BTreeMap<u64, String>>)> = contract_variants.iter().map(|x| (x.data_contract().id().to_string(Encoding::Base58), None)).collect();
-                            
+                            let contract_id_strings: Vec<(String, Option<BTreeMap<u64, String>>)> =
+                                contract_variants
+                                    .iter()
+                                    .map(|x| {
+                                        (x.data_contract().id().to_string(Encoding::Base58), None)
+                                    })
+                                    .collect();
+
                             // Add the new contracts to app_state.available_strategies_contract_names
-                            if let Some(existing_strategy_contracts) = contract_names_lock.get_mut(&strategy_name) {
+                            if let Some(existing_strategy_contracts) =
+                                contract_names_lock.get_mut(&strategy_name)
+                            {
                                 existing_strategy_contracts.extend(contract_id_strings);
                             } else {
-                                contract_names_lock.insert(strategy_name.clone(), contract_id_strings);
+                                contract_names_lock
+                                    .insert(strategy_name.clone(), contract_id_strings);
                             }
                         }
                         Err(e) => {
@@ -526,18 +602,17 @@
                 BackendEvent::None
             }
         }
-        StrategyTask::RegisterDocsToAllContracts(strategy_name, num_docs, fill_size, fill_type)=> {
+        StrategyTask::RegisterDocsToAllContracts(strategy_name, num_docs, fill_size, fill_type) => {
             let mut strategies_lock = app_state.available_strategies.lock().await;
             if let Some(strategy) = strategies_lock.get_mut(&strategy_name) {
                 for contract_with_updates in &strategy.start_contracts {
                     let contract = &contract_with_updates.0;
                     let document_types = contract.data_contract().document_types();
-                    let document_type = document_types.values().next()
+                    let document_type = document_types
+                        .values()
+                        .next()
                         .expect("Expected to get a document type in RegisterDocsToAllContracts");
-                    let action = DocumentAction::DocumentActionInsertRandom(
-                            fill_type,
-                            fill_size,
-                        );
+                    let action = DocumentAction::DocumentActionInsertRandom(fill_type, fill_size);
                     let operation = Operation {
                         op_type: OperationType::Document(DocumentOp {
                             contract: contract.data_contract().clone(),
@@ -550,7 +625,7 @@
                         },
                     };
                     strategy.operations.push(operation);
-                };
+                }
                 BackendEvent::AppStateUpdated(AppStateUpdate::SelectedStrategy(
                     strategy_name.clone(),
                     MutexGuard::map(strategies_lock, |strategies| {
@@ -601,8 +676,10 @@
             if let Some(strategy) = strategies_lock.get_mut(&strategy_name) {
                 let mut extra_keys = BTreeMap::new();
                 if add_transfer_key {
-                    extra_keys.insert(Purpose::TRANSFER,
-                        [(SecurityLevel::CRITICAL, vec![KeyType::ECDSA_SECP256K1])].into());
+                    extra_keys.insert(
+                        Purpose::TRANSFER,
+                        [(SecurityLevel::CRITICAL, vec![KeyType::ECDSA_SECP256K1])].into(),
+                    );
                 }
                 strategy.start_identities = StartIdentities {
                     number_of_identities: count,
@@ -647,7 +724,12 @@
                 BackendEvent::None
             }
         }
-        StrategyTask::RunStrategy(strategy_name, num_blocks_or_seconds, verify_proofs, block_mode) => {
+        StrategyTask::RunStrategy(
+            strategy_name,
+            num_blocks_or_seconds,
+            verify_proofs,
+            block_mode,
+        ) => {
             tracing::info!("-----Starting strategy '{}'-----", strategy_name);
             let init_start_time = Instant::now(); // Start time of strategy initialization plus execution of first two blocks
             let mut init_time = Duration::new(0, 0); // Will set this to the time it takes for all initialization plus the first two blocks to complete
@@ -656,7 +738,7 @@
             match update_known_contracts(sdk, &app_state.known_contracts).await {
                 Ok(_) => {
                     // nothing
-                },
+                }
                 Err(e) => {
                     tracing::error!("Failed to update known contracts: {:?}", e);
                     return BackendEvent::StrategyError {
@@ -668,9 +750,7 @@
 
             // Refresh loaded_identity and get the current balance at strategy start
             let mut loaded_identity_lock = match app_state.refresh_identity(&sdk).await {
-                Ok(lock) => {
-                    lock
-                },                
+                Ok(lock) => lock,
                 Err(e) => {
                     tracing::error!("Failed to refresh loaded identity: {:?}", e);
                     return BackendEvent::StrategyError {
@@ -775,12 +855,18 @@
                 // Set the nonce counters
                 let used_contract_ids = strategy.used_contract_ids();
                 let mut identity_nonce_counter = BTreeMap::new();
-                let mut contract_nonce_counter: BTreeMap<(Identifier, Identifier), u64> = BTreeMap::new();
-                let num_contract_create_operations = strategy.operations.iter()
+                let mut contract_nonce_counter: BTreeMap<(Identifier, Identifier), u64> =
+                    BTreeMap::new();
+                let num_contract_create_operations = strategy
+                    .operations
+                    .iter()
                     .filter(|op| matches!(op.op_type, OperationType::ContractCreate(_, _)))
                     .count();
                 if used_contract_ids.len() + num_contract_create_operations > 0 {
-                    tracing::info!("Fetching identity nonce and {} identity contract nonces from Platform...", used_contract_ids.len());
+                    tracing::info!(
+                        "Fetching identity nonce and {} identity contract nonces from Platform...",
+                        used_contract_ids.len()
+                    );
                     let nonce_fetching_time = Instant::now();
                     let identity_future = sdk.get_identity_nonce(
                         loaded_identity_clone.id(),
@@ -791,10 +877,14 @@
                             user_fee_increase: None,
                         }),
                     );
-                    let contract_futures = used_contract_ids.clone().into_iter().map(|used_contract_id| {
-                        let identity_id = loaded_identity_clone.id();
-                        async move {
-                            let current_nonce = sdk.get_identity_contract_nonce(
+                    let contract_futures =
+                        used_contract_ids
+                            .clone()
+                            .into_iter()
+                            .map(|used_contract_id| {
+                                let identity_id = loaded_identity_clone.id();
+                                async move {
+                                    let current_nonce = sdk.get_identity_contract_nonce(
                                 identity_id,
                                 used_contract_id,
                                 false,
@@ -804,78 +894,24 @@
                                     user_fee_increase: None,
                                 })
                             ).await.expect("Couldn't get current identity contract nonce");
-                            ((identity_id, used_contract_id), current_nonce)
-                        }
-                    });
-                    let identity_result = identity_future.await.expect("Couldn't get current identity nonce");
+                                    ((identity_id, used_contract_id), current_nonce)
+                                }
+                            });
+                    let identity_result = identity_future
+                        .await
+                        .expect("Couldn't get current identity nonce");
                     identity_nonce_counter.insert(loaded_identity_clone.id(), identity_result);
                     let contract_results = join_all(contract_futures).await;
                     contract_nonce_counter = contract_results.into_iter().collect();
-                    tracing::info!("Took {} seconds to obtain {} identity contract nonces", nonce_fetching_time.elapsed().as_secs(), used_contract_ids.len());    
-                }
-
-<<<<<<< HEAD
+                    tracing::info!(
+                        "Took {} seconds to obtain {} identity contract nonces",
+                        nonce_fetching_time.elapsed().as_secs(),
+                        used_contract_ids.len()
+                    );
+                }
+
                 // Get a lock on the local drive for the following two callbacks
                 let drive_lock = app_state.drive.lock().await;
-=======
-                let mut current_block_info = initial_block_info.clone();
-
-                let mut transition_count = 0;
-                let mut success_count = 0;
-
-                // Create asset lock proofs for all the identity creates and top ups
-                let num_identity_inserts = (strategy.identities_inserts.frequency.times_per_block_range.start) as u64;
-                let num_start_identities = strategy.start_identities.number_of_identities as u64;
-                let mut num_top_ups: u64 = 0;
-                for operation in &strategy.operations {
-                    if operation.op_type == OperationType::IdentityTopUp {
-                        num_top_ups += (operation.frequency.times_per_block_range.start) as u64;
-                    }
-                }
-                let num_asset_lock_proofs_needed = num_identity_inserts * num_blocks + num_start_identities + num_top_ups;
-                let mut asset_lock_proofs: Vec<(AssetLockProof, PrivateKey)> = Vec::new();
-                let mut wallet_lock = app_state.loaded_wallet.lock().await;
-                let num_available_utxos = match wallet_lock.clone().expect("No wallet loaded while getting asset lock proofs") {
-                    Wallet::SingleKeyWallet(SingleKeyWallet { utxos, .. }) => utxos.len(),
-                };
-                if num_available_utxos < num_asset_lock_proofs_needed.try_into().expect("Couldn't convert num_asset_lock_proofs_needed into usize") {
-                    // get more asset lock proofs
-                }
-                tracing::info!("Obtaining {num_asset_lock_proofs_needed} asset lock proofs for the strategy...");
-                let asset_lock_proof_time = Instant::now();
-                let mut num_asset_lock_proofs_obtained = 0;
-                for i in 0..(num_asset_lock_proofs_needed) {
-                    if let Some(wallet) = wallet_lock.as_mut() {
-                        match wallet.asset_lock_transaction(None, 2_000_000) {
-                            Ok((asset_lock_transaction, asset_lock_proof_private_key)) => {
-                                match AppState::broadcast_and_retrieve_asset_lock(sdk, &asset_lock_transaction, &wallet.receive_address()).await {
-                                    Ok(asset_lock_proof) => {
-                                        tracing::info!("Got {} asset lock proofs", i+1);
-                                        num_asset_lock_proofs_obtained += 1;
-                                        asset_lock_proofs.push((asset_lock_proof, asset_lock_proof_private_key));
-                                    },
-                                    Err(e) => tracing::error!("Error broadcasting and retrieving asset lock: {:?}", e),
-                                }
-                            },
-                            Err(e) => {
-                                tracing::error!("Error creating asset lock transaction: {:?}", e)
-                            },
-                        }
-                    } else {
-                        tracing::error!("Wallet not loaded");
-                        return BackendEvent::StrategyError { strategy_name: strategy_name, error: "No wallet loaded".to_string() }
-                    }
-                }
-                tracing::info!("Took {} seconds to obtain {} asset lock proofs", asset_lock_proof_time.elapsed().as_secs(), num_asset_lock_proofs_obtained);
-                drop(wallet_lock);                
-
-                while current_block_info.height < (initial_block_info.height + num_blocks) {
-                    let mut document_query_callback = |query: LocalDocumentQuery| {
-                        match query {
-                            LocalDocumentQuery::RandomDocumentQuery(random_query) => {
-                                let document_type = random_query.document_type;
-                                let data_contract = random_query.data_contract;
->>>>>>> 37317730
 
                 // Callback used to fetch documents from the local Drive instance
                 // Used for DocumentReplace and DocumentDelete transitions
@@ -887,19 +923,11 @@
 
                             // Construct a DriveQuery based on the document_type and
                             // data_contract
-                            let drive_query = DriveQuery::any_item_query(
-                                data_contract,
-                                document_type.as_ref(),
-                            );
+                            let drive_query =
+                                DriveQuery::any_item_query(data_contract, document_type.as_ref());
 
                             // Query the Drive for documents
-                            match drive_lock.query_documents(
-                                drive_query,
-                                None,
-                                false,
-                                None,
-                                None,
-                            ) {
+                            match drive_lock.query_documents(drive_query, None, false, None, None) {
                                 Ok(outcome) => match outcome {
                                     QueryDocumentsOutcome::V0(outcome_v0) => {
                                         let documents = outcome_v0.documents_owned();
@@ -911,7 +939,10 @@
                                     }
                                 },
                                 Err(e) => {
-                                    tracing::error!("Error fetching documents using DriveQuery: {:?}", e);
+                                    tracing::error!(
+                                        "Error fetching documents using DriveQuery: {:?}",
+                                        e
+                                    );
                                     vec![]
                                 }
                             }
@@ -941,9 +972,10 @@
                                         revision: None,
                                         not_found_public_keys: BTreeSet::new(),
                                     });
-                                    tracing::info!(
+                                tracing::info!(
                                     "Fetched identity info for identifier {}: {:?}",
-                                    identifier, partial_identity
+                                    identifier,
+                                    partial_identity
                                 );
                                 partial_identity
                             }
@@ -957,12 +989,15 @@
                                     not_found_public_keys: BTreeSet::new(),
                                 }
                             }
-<<<<<<< HEAD
                         }
                     };
 
                 // Create asset lock proofs for all the identity creates and top ups
-                let num_identity_inserts = (strategy.identity_inserts.frequency.times_per_block_range.start) as u64;
+                let num_identity_inserts = (strategy
+                    .identity_inserts
+                    .frequency
+                    .times_per_block_range
+                    .start) as u64;
                 let num_start_identities = strategy.start_identities.number_of_identities as u64;
                 let mut num_top_ups: u64 = 0;
                 for operation in &strategy.operations {
@@ -970,51 +1005,97 @@
                         num_top_ups += (operation.frequency.times_per_block_range.start) as u64;
                     }
                 }
-                let num_asset_lock_proofs_needed = num_identity_inserts * num_blocks_or_seconds + num_start_identities + num_top_ups;
+                let num_asset_lock_proofs_needed = num_identity_inserts * num_blocks_or_seconds
+                    + num_start_identities
+                    + num_top_ups;
                 let mut asset_lock_proofs: Vec<(AssetLockProof, PrivateKey)> = Vec::new();
                 if num_asset_lock_proofs_needed > 0 {
                     let mut wallet_lock = app_state.loaded_wallet.lock().await;
-                    let num_available_utxos = match wallet_lock.clone().expect("No wallet loaded while getting asset lock proofs") {
+                    let num_available_utxos = match wallet_lock
+                        .clone()
+                        .expect("No wallet loaded while getting asset lock proofs")
+                    {
                         Wallet::SingleKeyWallet(SingleKeyWallet { utxos, .. }) => utxos.len(),
                     };
-                    if num_available_utxos < num_asset_lock_proofs_needed.try_into().expect("Couldn't convert num_asset_lock_proofs_needed into usize") {
-                        match wallet_lock.clone().expect("No wallet loaded while getting asset lock proofs") {
+                    if num_available_utxos
+                        < num_asset_lock_proofs_needed
+                            .try_into()
+                            .expect("Couldn't convert num_asset_lock_proofs_needed into usize")
+                    {
+                        match wallet_lock
+                            .clone()
+                            .expect("No wallet loaded while getting asset lock proofs")
+                        {
                             Wallet::SingleKeyWallet(mut wallet) => {
-                                if let Err(e) = wallet.split_utxos(sdk, num_asset_lock_proofs_needed.try_into().unwrap()).await {
-                                    tracing::error!("Error splitting utxos for asset lock proofs: {}", e);
+                                if let Err(e) = wallet
+                                    .split_utxos(
+                                        sdk,
+                                        num_asset_lock_proofs_needed.try_into().unwrap(),
+                                    )
+                                    .await
+                                {
+                                    tracing::error!(
+                                        "Error splitting utxos for asset lock proofs: {}",
+                                        e
+                                    );
                                 };
-                            },
+                            }
                         }
                     }
-                    tracing::info!("Obtaining {} asset lock proofs for the strategy...", num_asset_lock_proofs_needed);
+                    tracing::info!(
+                        "Obtaining {} asset lock proofs for the strategy...",
+                        num_asset_lock_proofs_needed
+                    );
                     let asset_lock_proof_time = Instant::now();
                     let mut num_asset_lock_proofs_obtained = 0;
                     for i in 0..(num_asset_lock_proofs_needed) {
                         if let Some(wallet) = wallet_lock.as_mut() {
                             // TO-DO: separate this into a function for start_identities, top ups, and inserts, because the balances should all be different
-                            match wallet.asset_lock_transaction(None, strategy.start_identities.starting_balances) {
+                            match wallet.asset_lock_transaction(
+                                None,
+                                strategy.start_identities.starting_balances,
+                            ) {
                                 Ok((asset_lock_transaction, asset_lock_proof_private_key)) => {
-                                    match AppState::broadcast_and_retrieve_asset_lock(sdk, &asset_lock_transaction, &wallet.receive_address()).await {
+                                    match AppState::broadcast_and_retrieve_asset_lock(
+                                        sdk,
+                                        &asset_lock_transaction,
+                                        &wallet.receive_address(),
+                                    )
+                                    .await
+                                    {
                                         Ok(asset_lock_proof) => {
-                                            tracing::info!("Successfully obtained asset lock proof number {}", i+1);
+                                            tracing::info!(
+                                                "Successfully obtained asset lock proof number {}",
+                                                i + 1
+                                            );
                                             num_asset_lock_proofs_obtained += 1;
-                                            asset_lock_proofs.push((asset_lock_proof, asset_lock_proof_private_key));
-                                        },
+                                            asset_lock_proofs.push((
+                                                asset_lock_proof,
+                                                asset_lock_proof_private_key,
+                                            ));
+                                        }
                                         Err(_) => {
                                             // this error is handled from within the function
-                                        },
+                                        }
                                     }
-                                },
+                                }
                                 Err(e) => {
-                                    tracing::error!("Error creating asset lock transaction: {:?}", e)
-                                },
+                                    tracing::error!(
+                                        "Error creating asset lock transaction: {:?}",
+                                        e
+                                    )
+                                }
                             }
                         } else {
                             tracing::error!("Wallet not loaded");
                         }
                     }
-                    tracing::info!("Took {} seconds to obtain {} asset lock proofs", asset_lock_proof_time.elapsed().as_secs(), num_asset_lock_proofs_obtained);
-                    drop(wallet_lock); // I don't think this is necessary anymore after moving into the if statement    
+                    tracing::info!(
+                        "Took {} seconds to obtain {} asset lock proofs",
+                        asset_lock_proof_time.elapsed().as_secs(),
+                        num_asset_lock_proofs_obtained
+                    );
+                    drop(wallet_lock); // I don't think this is necessary anymore after moving into the if statement
                 }
 
                 // Get the execution mode as a string for logging
@@ -1024,12 +1105,6 @@
                 } else {
                     mode_string.push_str("second");
                 }
-=======
-                        };
-
-                    // Get rng
-                    let mut rng = StdRng::from_entropy();
->>>>>>> 37317730
 
                 // Some final initialization
                 let mut rng = StdRng::from_entropy(); // Will be passed to state_transitions_for_block
@@ -1045,8 +1120,8 @@
 
                 // Now loop through the number of blocks or seconds the user asked for, preparing and processing state transitions
                 while (block_mode && current_block_info.height < (initial_block_info.height + num_blocks_or_seconds + 2)) // +2 because we don't count the first two initialization blocks
-                    || (!block_mode && load_start_time.elapsed().as_secs() < num_blocks_or_seconds) || index <= 2 {
-
+                    || (!block_mode && load_start_time.elapsed().as_secs() < num_blocks_or_seconds) || index <= 2
+                {
                     let oks_clone = oks.clone();
                     let errs_clone = errs.clone();
                     let loop_start_time = Instant::now();
@@ -1054,11 +1129,7 @@
                     // Need to pass app_state.known_contracts to state_transitions_for_block
                     let mut known_contracts_lock = app_state.known_contracts.lock().await;
 
-<<<<<<< HEAD
                     // Get the state transitions for the block (or second)
-=======
-                    // Call the function to get STs for block
->>>>>>> 37317730
                     let (transitions, finalize_operations, mut new_identities) = strategy
                         .state_transitions_for_block(
                             &mut document_query_callback,
@@ -1091,15 +1162,20 @@
                     for transition in &transitions {
                         match transition {
                             StateTransition::DataContractCreate(contract_create_transition) => {
-                                new_contract_ids.extend(contract_create_transition.modified_data_ids().iter().map(|id| id.to_string(Encoding::Base58)));
-                            },
+                                new_contract_ids.extend(
+                                    contract_create_transition
+                                        .modified_data_ids()
+                                        .iter()
+                                        .map(|id| id.to_string(Encoding::Base58)),
+                                );
+                            }
                             _ => {
                                 // nothing
-                            },
+                            }
                         };
                     }
 
-                    // TO-DO: for DocumentDelete and DocumentReplace strategy operations, we need to 
+                    // TO-DO: for DocumentDelete and DocumentReplace strategy operations, we need to
                     // add documents from state transitions to the local Drive instance here
 
                     // Process each FinalizeBlockOperation, which so far is just adding keys to identities
@@ -1139,7 +1215,7 @@
                         // A queue for the state transitions for the block (or second)
                         let st_queue: VecDeque<StateTransition> = transitions.clone().into();
                         let mut st_queue_index = 0; // Current index of the queue. Only used for logging.
-                        
+
                         // We will concurrently broadcast the state transitions, so collect the futures
                         let mut broadcast_futures = Vec::new();
 
@@ -1148,7 +1224,7 @@
                             st_queue_index += 1; // Start at 1 and iterate upwards since we're only using this for logs
                             let transition_clone = transition.clone();
                             let transition_type = transition_clone.name().to_owned();
-                        
+
                             // Determine if the transitions is a dependent transition.
                             // Dependent state transitions are those that get their revision checked. Sending multiple
                             // in the same block causes errors because they get sent to different nodes and become disordered.
@@ -1202,7 +1278,7 @@
                                                                                 },
                                                                                 proof.grovedb_proof.as_slice(),
                                                                                 &|_| Ok(None),
-                                                                                sdk.version(),                                                            
+                                                                                sdk.version(),
                                                                             );
                                                                             match verified {
                                                                                 Ok(_) => {
@@ -1211,7 +1287,7 @@
                                                                                 Err(e) => {
                                                                                     tracing::error!("Error verifying state transition execution proof: {}", e);
                                                                                 }
-                                                                            }    
+                                                                            }
                                                                         }
                                                                     }
                                                                     _ => {}
@@ -1308,7 +1384,7 @@
                                 match result {
                                     Ok((transition, broadcast_result)) => {
                                         let transition_type = transition.name().to_owned();
-    
+
                                         if broadcast_result.is_err() {
                                             tracing::error!(
                                                 "Error broadcasting state transition {} ({}) for {} {}: {:?}",
@@ -1323,23 +1399,37 @@
 
                                         // I think what's happening here is we're using this data_contract_clone for proof verification later
                                         let data_contract_id_option = match &transition {
-                                            StateTransition::DocumentsBatch(DocumentsBatchTransition::V0(documents_batch)) => {
-                                                documents_batch.transitions.get(0).and_then(|document_transition| {
-                                                    match document_transition {
-                                                        DocumentTransition::Create(DocumentCreateTransition::V0(create_transition)) => {
-                                                            Some(create_transition.base.data_contract_id())
-                                                        },
-                                                        // Add handling for Replace and Delete transitions if necessary
-                                                        _ => None,
-                                                    }
-                                                })
-                                            },
+                                            StateTransition::DocumentsBatch(
+                                                DocumentsBatchTransition::V0(documents_batch),
+                                            ) => {
+                                                documents_batch.transitions.get(0).and_then(
+                                                    |document_transition| {
+                                                        match document_transition {
+                                                            DocumentTransition::Create(
+                                                                DocumentCreateTransition::V0(
+                                                                    create_transition,
+                                                                ),
+                                                            ) => Some(
+                                                                create_transition
+                                                                    .base
+                                                                    .data_contract_id(),
+                                                            ),
+                                                            // Add handling for Replace and Delete transitions if necessary
+                                                            _ => None,
+                                                        }
+                                                    },
+                                                )
+                                            }
                                             // Handle other state transition types that involve data contracts here
                                             _ => None,
                                         };
-                                        let known_contracts_lock = app_state.known_contracts.lock().await;
-                                        let data_contract_clone = if let Some(data_contract_id) = data_contract_id_option {
-                                            let data_contract_id_str = data_contract_id.to_string(Encoding::Base58);
+                                        let known_contracts_lock =
+                                            app_state.known_contracts.lock().await;
+                                        let data_contract_clone = if let Some(data_contract_id) =
+                                            data_contract_id_option
+                                        {
+                                            let data_contract_id_str =
+                                                data_contract_id.to_string(Encoding::Base58);
                                             known_contracts_lock.get(&data_contract_id_str).cloned()
                                         } else {
                                             None
@@ -1353,8 +1443,14 @@
                                             } else {
                                                 mode_string.push_str("second");
                                             }
-                                            let wait_result = match transition.wait_for_state_transition_result_request() {
-                                                Ok(wait_request) => wait_request.execute(sdk, RequestSettings::default()).await,
+                                            let wait_result = match transition
+                                                .wait_for_state_transition_result_request()
+                                            {
+                                                Ok(wait_request) => {
+                                                    wait_request
+                                                        .execute(sdk, RequestSettings::default())
+                                                        .await
+                                                }
                                                 Err(e) => {
                                                     tracing::error!(
                                                         "Error creating wait request for state transition {} {} {}: {:?}",
@@ -1372,39 +1468,12 @@
                                                                 tracing::info!(
                                                                     "Successfully broadcasted and processed state transition {} ({}) for {} {} (Actual block height: {})",
                                                                     index + 1, transition.name(), mode_string, index, metadata.height
-                                                                );    
+                                                                );
                                                             }
 
-<<<<<<< HEAD
                                                             // Verification of the proof
                                                             if let Some(wait_for_state_transition_result_response_v0::Result::Proof(proof)) = &v0_response.result {
                                                                 if verify_proofs {
-=======
-                                                        // Verification of the proof
-                                                        if let Some(wait_for_state_transition_result_response_v0::Result::Proof(proof)) = &v0_response.result {
-                                                            if verify_proofs {
-                                                                // For proof verification, if it's a DocumentsBatch, include the data contract, else don't
-                                                                let verified = if transition.name() == "DocumentsBatch" {
-                                                                    match data_contract_clone.as_ref() {
-                                                                        Some(data_contract) => {
-                                                                            let epoch = Epoch::new(metadata.epoch as u16).expect("Expected to get epoch from metadata in proof verification");
-                                                                            Drive::verify_state_transition_was_executed_with_proof(
-                                                                                &transition,
-                                                                                &BlockInfo {
-                                                                                    time_ms: metadata.time_ms,
-                                                                                    height: metadata.height,
-                                                                                    core_height: metadata.core_chain_locked_height,
-                                                                                    epoch,
-                                                                                },
-                                                                                proof.grovedb_proof.as_slice(),
-                                                                                &|_| Ok(Some(data_contract.clone().into())),
-                                                                                sdk.version(),
-                                                                            )
-                                                                        }
-                                                                        None => Err(drive::error::Error::Proof(ProofError::UnknownContract("Data contract ID not found in known_contracts".into()))),
-                                                                    }
-                                                                } else {
->>>>>>> 37317730
                                                                     let epoch = Epoch::new(metadata.epoch as u16).expect("Expected to get epoch from metadata in proof verification");
                                                                     // For proof verification, if it's a DocumentsBatch, include the data contract, else don't
                                                                     let verified = if transition.name() == "DocumentsBatch" {
@@ -1443,57 +1512,12 @@
                                                                     match verified {
                                                                         Ok(_) => {
                                                                             tracing::info!("Successfully processed and verified proof for state transition {} ({}), {} {} (Actual block height: {})", index + 1, transition_type, mode_string, index, metadata.height);
-                                                                            
-                                                                            // // If a data contract was registered, add it to known_contracts
-                                                                            // // Not sure if this is necessary
-                                                                            // if let StateTransition::DataContractCreate(
-                                                                            //     DataContractCreateTransition::V0(
-                                                                            //         data_contract_create_transition,
-                                                                            //     ),
-                                                                            // ) = &transition
-                                                                            // {
-                                                                            //     // Extract the data contract from the transition
-                                                                            //     let data_contract_serialized =
-                                                                            //         &data_contract_create_transition
-                                                                            //             .data_contract;
-                                                                            //     let data_contract_result =
-                                                                            //         DataContract::try_from_platform_versioned(
-                                                                            //             data_contract_serialized.clone(),
-                                                                            //             false,
-                                                                            //             &mut vec![],
-                                                                            //             PlatformVersion::latest(),
-                                                                            //         );
-
-                                                                            //     match data_contract_result {
-                                                                            //         Ok(data_contract) => {
-                                                                            //             let mut known_contracts_lock =
-                                                                            //                 app_state
-                                                                            //                     .known_contracts
-                                                                            //                     .lock()
-                                                                            //                     .await;
-                                                                            //             known_contracts_lock.insert(
-                                                                            //                 data_contract
-                                                                            //                     .id()
-                                                                            //                     .to_string(Encoding::Base58),
-                                                                            //                 data_contract,
-                                                                            //             );
-                                                                            //         }
-                                                                            //         Err(e) => {
-                                                                            //             tracing::error!(
-                                                                            //                 "Error deserializing data \
-                                                                            //                 contract: {:?}",
-                                                                            //                 e
-                                                                            //             );
-                                                                            //         }
-                                                                            //     }
-                                                                            // }
                                                                         }
                                                                         Err(e) => tracing::error!("Error verifying state transition execution proof: {}", e),
                                                                     }
                                                                 }
                                                             }
 
-<<<<<<< HEAD
                                                             // Log the Base58 encoded IDs of any created contracts or identities
                                                             match transition.clone() {
                                                                 StateTransition::IdentityCreate(identity_create_transition) => {
@@ -1512,106 +1536,11 @@
                                                                 },
                                                                 _ => {
                                                                     // nothing
-=======
-                                                            // If it's the first block, sleep for one second so we don't, for example, register a doc to a new contract
-                                                            if current_block_info.height == initial_block_info.height {
-                                                                tokio::time::sleep(tokio::time::Duration::from_secs(1)).await;
-                                                            }
-                                                        }
-                                                        
-                                                        // If a data contract was registered, add it to
-                                                        // known_contracts
-                                                        if let StateTransition::DataContractCreate(
-                                                            DataContractCreateTransition::V0(
-                                                                data_contract_create_transition,
-                                                            ),
-                                                        ) = &transition
-                                                        {
-                                                            // Extract the data contract from the transition
-                                                            let data_contract_serialized =
-                                                                &data_contract_create_transition
-                                                                    .data_contract;
-                                                            let mut validation_operations=Vec::new();
-                                                            let data_contract_result =
-                                                                DataContract::try_from_platform_versioned(
-                                                                    data_contract_serialized.clone(),
-                                                                    false,
-                                                                    &mut validation_operations,
-                                                                    PlatformVersion::latest(),
-                                                                );
-
-                                                            match data_contract_result {
-                                                                Ok(data_contract) => {
-                                                                    let mut known_contracts_lock =
-                                                                        app_state
-                                                                            .known_contracts
-                                                                            .lock()
-                                                                            .await;
-                                                                    known_contracts_lock.insert(
-                                                                        data_contract
-                                                                            .id()
-                                                                            .to_string(Encoding::Base58),
-                                                                        data_contract,
-                                                                    );
-                                                                }
-                                                                Err(e) => {
-                                                                    error!(
-                                                                        "Error deserializing data \
-                                                                        contract: {:?}",
-                                                                        e
-                                                                    );
-                                                                }
-                                                            }
-                                                        }
-                                                        
-                                                        // Log the Base58 encoded IDs of any created Contracts
-                                                        match transition.clone() {
-                                                            StateTransition::DataContractCreate(contract_create_transition) => {
-                                                                let ids = contract_create_transition.modified_data_ids();
-                                                                for id in ids {
-                                                                    let encoded_id: String = id.into();
-                                                                    info!("Created Contract: {}", encoded_id);
-                                                                }
-                                                            },
-                                                            _ => {
-                                                                // nothing
-                                                            }
-                                                        }
-
-                                                        // Log the Base58 encoded IDs of any created Identities
-                                                        match transition.clone() {
-                                                            StateTransition::IdentityCreate(identity_create_transition) => {
-                                                                let ids = identity_create_transition.modified_data_ids();
-                                                                for id in ids {
-                                                                    let encoded_id: String = id.into();
-                                                                    info!("Created Identity: {}", encoded_id);
-                                                                }
-                                                            },
-                                                            _ => {
-                                                                // nothing
-                                                            }
-                                                        }
-                                                    } else {
-                                                        if let Some(result) = &v0_response.result {
-                                                            match result {
-                                                                wait_for_state_transition_result_response_v0::Result::Error(e) => tracing::error!("{:?}", e),
-                                                                wait_for_state_transition_result_response_v0::Result::Proof(_) => tracing::info!("Proof received but no metadata present so we can't verify it."),
-                                                            }
-                                                        }
-
-                                                        // Log the Base58 encoded IDs of any created Identities
-                                                        match transition.clone() {
-                                                            StateTransition::IdentityCreate(identity_create_transition) => {
-                                                                let ids = identity_create_transition.modified_data_ids();
-                                                                for id in ids {
-                                                                    let encoded_id: String = id.into();
-                                                                    info!("Created Identity: {}", encoded_id);
->>>>>>> 37317730
                                                                 }
                                                             }
                                                         }
                                                     })
-                                                },
+                                                }
                                                 Err(e) => {
                                                     tracing::error!("Wait result error: {:?}", e);
                                                     None
@@ -1619,7 +1548,7 @@
                                             }
                                         };
                                         wait_futures.push(wait_future);
-                                    },
+                                    }
                                     Err(e) => {
                                         tracing::error!(
                                             "Error preparing broadcast request for state transition {} {} {}: {:?}",
@@ -1643,7 +1572,7 @@
                                     }
                                     None => continue,
                                 }
-                            }    
+                            }
                         } else {
                             // Time mode.
                             // Don't wait.
@@ -1653,7 +1582,6 @@
                         if index == 1 || index == 2 {
                             load_start_time = Instant::now();
                         }
-
                     } else {
                         // No transitions prepared for the block (or second)
                         tracing::info!(
@@ -1682,15 +1610,19 @@
                         if elapsed < Duration::from_secs(1) {
                             let remaining_time = Duration::from_secs(1) - elapsed;
                             tokio::time::sleep(remaining_time).await;
-                        }    
-                    }                
+                        }
+                    }
                 }
 
                 // Strategy execution is finished
                 tracing::info!("-----Strategy '{}' finished running-----", strategy_name);
 
                 // Log oks and errs
-                tracing::info!("Successfully processed: {}, Failed to process: {}", oks.load(Ordering::SeqCst), errs.load(Ordering::SeqCst));
+                tracing::info!(
+                    "Successfully processed: {}, Failed to process: {}",
+                    oks.load(Ordering::SeqCst),
+                    errs.load(Ordering::SeqCst)
+                );
 
                 // Time the execution took
                 let load_execution_run_time = load_start_time.elapsed();
@@ -1700,43 +1632,70 @@
 
                 // Log all the newly created identities and contracts.
                 // Note these txs were not confirmed. They were just attempted at least.
-                tracing::info!("Newly created identities (attempted): {:?}", new_identity_ids);
-                tracing::info!("Newly created contracts (attempted): {:?}", new_contract_ids);
+                tracing::info!(
+                    "Newly created identities (attempted): {:?}",
+                    new_identity_ids
+                );
+                tracing::info!(
+                    "Newly created contracts (attempted): {:?}",
+                    new_contract_ids
+                );
 
                 // Withdraw all funds from newly created identities back to the wallet
                 current_identities.remove(0); // Remove loaded identity from the vector
-                let wallet_lock = app_state.loaded_wallet.lock().await.clone().expect("Expected a loaded wallet while withdrawing");
+                let wallet_lock = app_state
+                    .loaded_wallet
+                    .lock()
+                    .await
+                    .clone()
+                    .expect("Expected a loaded wallet while withdrawing");
                 tracing::info!("Withdrawing funds from newly created identities back to the loaded wallet (if they have transfer keys)...");
                 let mut withdrawals_count = 0;
                 for identity in current_identities {
-                    if identity.get_first_public_key_matching(
-                        Purpose::TRANSFER,
-                        [SecurityLevel::CRITICAL].into(),
-                        KeyType::all_key_types().into()
-                    ).is_some() {
-                        let result = identity.withdraw(
-                            sdk,
-                            wallet_lock.receive_address(),
-                            identity.balance() - 1_000_000, // not sure what this should be
-                            None,
-                            None,
-                            signer.clone(),
-                            None,
-                        ).await;
+                    if identity
+                        .get_first_public_key_matching(
+                            Purpose::TRANSFER,
+                            [SecurityLevel::CRITICAL].into(),
+                            KeyType::all_key_types().into(),
+                        )
+                        .is_some()
+                    {
+                        let result = identity
+                            .withdraw(
+                                sdk,
+                                wallet_lock.receive_address(),
+                                identity.balance() - 1_000_000, // not sure what this should be
+                                None,
+                                None,
+                                signer.clone(),
+                                None,
+                            )
+                            .await;
                         match result {
                             Ok(balance) => {
-                                tracing::info!("Withdrew {} from identity {}", balance, identity.id().to_string(Encoding::Base58));
+                                tracing::info!(
+                                    "Withdrew {} from identity {}",
+                                    balance,
+                                    identity.id().to_string(Encoding::Base58)
+                                );
                                 withdrawals_count += 1;
-                            },
+                            }
                             Err(e) => {
                                 if e.to_string().contains("invalid proof") {
-                                    tracing::info!("Withdrew from identity {} but proof not verified", identity.id().to_string(Encoding::Base58));
+                                    tracing::info!(
+                                        "Withdrew from identity {} but proof not verified",
+                                        identity.id().to_string(Encoding::Base58)
+                                    );
                                     withdrawals_count += 1;
                                 } else {
-                                    tracing::error!("Error withdrawing from identity {}: {}", identity.id().to_string(Encoding::Base58), e);
+                                    tracing::error!(
+                                        "Error withdrawing from identity {}: {}",
+                                        identity.id().to_string(Encoding::Base58),
+                                        e
+                                    );
                                 }
                             }
-                        }    
+                        }
                     }
                 }
                 tracing::info!("Completed {} withdrawals.", withdrawals_count);
@@ -1784,29 +1743,41 @@
 
                 // Calculate transactions per second
                 let mut tps = 0;
-                if transition_count > (strategy.start_contracts.len() as u16 + strategy.start_identities.number_of_identities as u16) {
+                if transition_count
+                    > (strategy.start_contracts.len() as u16
+                        + strategy.start_identities.number_of_identities as u16)
+                {
                     tps = (transition_count
                         - strategy.start_contracts.len() as u16
-                        - strategy.start_identities.number_of_identities as u16
-                    ) as u64 / (load_run_time)
+                        - strategy.start_identities.number_of_identities as u16)
+                        as u64
+                        / (load_run_time)
                 };
                 let mut successful_tps = 0;
-                if success_count as u16 > (strategy.start_contracts.len() as u16 + strategy.start_identities.number_of_identities as u16) {
+                if success_count as u16
+                    > (strategy.start_contracts.len() as u16
+                        + strategy.start_identities.number_of_identities as u16)
+                {
                     successful_tps = (success_count
                         - strategy.start_contracts.len()
-                        - strategy.start_identities.number_of_identities as usize
-                    ) as u64 / (load_run_time)
+                        - strategy.start_identities.number_of_identities as usize)
+                        as u64
+                        / (load_run_time)
                 };
                 let mut success_percent = 0;
-                if success_count as u16 > (strategy.start_contracts.len() as u16 + strategy.start_identities.number_of_identities as u16) {
+                if success_count as u16
+                    > (strategy.start_contracts.len() as u16
+                        + strategy.start_identities.number_of_identities as u16)
+                {
                     success_percent = (((success_count
                         - strategy.start_contracts.len()
-                        - strategy.start_identities.number_of_identities as usize
-                    ) as f64 / (transition_count
-                        - strategy.start_contracts.len() as u16
-                        - strategy.start_identities.number_of_identities as u16
-                    ) as f64) * 100.0) as u64
-    
+                        - strategy.start_identities.number_of_identities as usize)
+                        as f64
+                        / (transition_count
+                            - strategy.start_contracts.len() as u16
+                            - strategy.start_identities.number_of_identities as u16)
+                            as f64)
+                        * 100.0) as u64
                 };
 
                 // Clear app_state.supporting_contracts
@@ -1827,7 +1798,7 @@
                         tps, // tps besides the first two blocks
                         dash_spent_identity,
                         dash_spent_wallet,
-                    );    
+                    );
                 } else {
                     // Time mode
                     tracing::info!(
@@ -1846,7 +1817,7 @@
                         success_percent,
                         dash_spent_identity,
                         dash_spent_wallet,
-                    );    
+                    );
                 }
 
                 BackendEvent::StrategyCompleted {
@@ -1929,8 +1900,7 @@
         }
         StrategyTask::ClearOperations(strategy_name) => {
             let mut strategies_lock = app_state.available_strategies.lock().await;
-            let contract_names_lock =
-                app_state.available_strategies_contract_names.lock().await;
+            let contract_names_lock = app_state.available_strategies_contract_names.lock().await;
 
             if let Some(strategy) = strategies_lock.get_mut(&strategy_name) {
                 // Clear operations for the strategy
