//! Application state module.
//! This kind of state does not include UI details and basically all about
//! persistence required by backend.

use std::{collections::BTreeMap, fs, sync::Arc};

use bincode::{Decode, Encode};
use dpp::{
    dashcore::{
        psbt::serialize::{Deserialize, Serialize},
        Network, PrivateKey, Transaction,
    },
    identity::{IdentityPublicKey, KeyID},
    prelude::{AssetLockProof, DataContract, Identifier, Identity},
    serialization::{
        PlatformDeserializableWithPotentialValidationFromVersionedStructure,
        PlatformSerializableWithPlatformVersion,
    },
    tests::json_document::json_document_to_created_contract,
    util::deserializer::ProtocolVersion,
    version::PlatformVersion,
    ProtocolError,
    ProtocolError::{PlatformDeserializationError, PlatformSerializationError},
};
<<<<<<< HEAD
use drive::drive::Drive;
use strategy_tests::Strategy;
=======
// use strategy_tests::Strategy;
>>>>>>> 188cb5d6
use tokio::sync::Mutex;
use walkdir::{DirEntry, WalkDir};

use super::wallet::Wallet;
use crate::{backend::insight::InsightAPIClient, config::Config};

const CURRENT_PROTOCOL_VERSION: ProtocolVersion = 1;

const USE_LOCAL: bool = false;

pub(crate) type ContractFileName = String;

// pub(super) type StrategiesMap = BTreeMap<String, Strategy>;
// pub(crate) type StrategyContractNames =
//     Vec<(ContractFileName, Option<BTreeMap<u64, ContractFileName>>)>;
pub(super) type KnownContractsMap = BTreeMap<String, DataContract>;
pub type IdentityPrivateKeysMap = BTreeMap<(Identifier, KeyID), Vec<u8>>;

// TODO: each state part should be in it's own mutex in case multiple backend
// tasks are executed on different state parts,
// moreover single mutex hold during rendering will block unrelated tasks from
// finishing
<<<<<<< HEAD
pub(crate) struct AppState {
    pub loaded_identity: Mutex<Option<Identity>>,
    pub identity_private_keys: Mutex<BTreeMap<(Identifier, KeyID), PrivateKey>>,
    pub loaded_wallet: Arc<Mutex<Option<Wallet>>>,
    pub drive: Mutex<Drive>,
    pub known_identities: Mutex<BTreeMap<Identifier, Identity>>,
    pub known_contracts: Mutex<KnownContractsMap>, // Contracts fetched from Platform
    pub supporting_contracts: Mutex<BTreeMap<String, DataContract>>, // Contracts from supporting_files
    pub available_strategies: Mutex<StrategiesMap>,
=======
#[derive(Debug)]
pub struct AppState {
    pub loaded_identity: Mutex<Option<Identity>>,
    pub identity_private_keys: Mutex<IdentityPrivateKeysMap>,
    pub loaded_wallet: Mutex<Option<Wallet>>,
    pub known_identities: Mutex<BTreeMap<Identifier, Identity>>,
    pub known_contracts: Mutex<KnownContractsMap>,
    // pub available_strategies: Mutex<StrategiesMap>,
>>>>>>> 188cb5d6
    /// Because we don't store which contract support file was used exactly we
    /// cannot properly restore the state and display a strategy, so this
    /// field serves as a double of strategies' `contracts_with_updates`,
    /// but using file names
    // pub available_strategies_contract_names: Mutex<BTreeMap<String, StrategyContractNames>>,
    // pub selected_strategy: Mutex<Option<String>>,
    pub identity_asset_lock_private_key_in_creation: Mutex<
        Option<(
            Transaction,
            PrivateKey,
            Option<AssetLockProof>,
            Option<(Identity, BTreeMap<IdentityPublicKey, Vec<u8>>)>,
        )>,
    >,
    pub identity_asset_lock_private_key_in_top_up:
        Mutex<Option<(Transaction, PrivateKey, Option<AssetLockProof>)>>,
}

impl Default for AppState {
    fn default() -> Self {
        let platform_version = PlatformVersion::get(CURRENT_PROTOCOL_VERSION).unwrap();

        // Helper function to check if a file is a JSON file
        fn is_json(entry: &DirEntry) -> bool {
            entry.path().extension().and_then(|s| s.to_str()) == Some("json")
        }

<<<<<<< HEAD
        // Initialize supporting_contracts
        let mut supporting_contracts_raw = BTreeMap::new();

        // Iterate over JSON files in the supporting_files/contract directory
        for entry in WalkDir::new("supporting_files/contract")
            .into_iter()
            .filter_map(|e| e.ok())
            .filter(is_json)
        {
            let path = entry.path();
            let contract_name = path.file_stem().unwrap().to_str().unwrap().to_string();

            if let Ok(contract) = json_document_to_created_contract(&path, true, platform_version) {
                // Insert the contract into supporting_contracts_raw
                supporting_contracts_raw.insert(contract_name, contract.data_contract_owned());
            }
        }

        let (drive, protocol_version) = Drive::open("explorer.drive", None)
            .expect("expected to open Drive successfully");
    
        drive
            .create_initial_state_structure(None, platform_version)
            .expect("expected to create root tree successfully");
=======
        let known_contracts = Mutex::from(known_contracts_raw);
>>>>>>> 188cb5d6

        AppState {
            loaded_identity: None.into(),
            identity_private_keys: Default::default(),
            loaded_wallet: Arc::new(Mutex::new(None)),
            drive: Mutex::from(drive),
            known_contracts: BTreeMap::new().into(),
            supporting_contracts: BTreeMap::new().into(),
            known_identities: BTreeMap::new().into(),
<<<<<<< HEAD
            available_strategies: BTreeMap::new().into(),
            selected_strategy: None.into(),
=======
            known_contracts,
            // available_strategies: BTreeMap::new().into(),
            // selected_strategy: None.into(),
>>>>>>> 188cb5d6
            identity_asset_lock_private_key_in_creation: None.into(),
            identity_asset_lock_private_key_in_top_up: None.into(),
            //            available_strategies_contract_names: BTreeMap::new().into(),
        }
    }
}

#[derive(Clone, Debug, Encode, Decode)]
struct AppStateInSerializationFormat {
    pub loaded_identity: Option<Identity>,
    pub identity_private_keys: IdentityPrivateKeysMap,
    pub loaded_wallet: Option<Wallet>,
    pub known_identities: BTreeMap<Identifier, Identity>,
    pub known_contracts: BTreeMap<String, Vec<u8>>,
<<<<<<< HEAD
    pub supporting_contracts: BTreeMap<String, Vec<u8>>,
    pub available_strategies: BTreeMap<String, Vec<u8>>,
    pub available_strategies_contract_names:
        BTreeMap<String, Vec<(ContractFileName, Option<BTreeMap<u64, ContractFileName>>)>>,
    pub selected_strategy: Option<String>,
=======
    //    pub available_strategies: BTreeMap<String, Vec<u8>>,
    //    pub available_strategies_contract_names:
    //        BTreeMap<String, Vec<(ContractFileName, Option<BTreeMap<u64, ContractFileName>>)>>,
    //    pub selected_strategy: Option<String>,
>>>>>>> 188cb5d6
    pub identity_asset_lock_private_key_in_creation: Option<(
        Vec<u8>,
        [u8; 32],
        Option<AssetLockProof>,
        Option<(Identity, BTreeMap<IdentityPublicKey, Vec<u8>>)>,
    )>,
    pub identity_asset_lock_private_key_in_top_up:
        Option<(Vec<u8>, [u8; 32], Option<AssetLockProof>)>,
}

impl PlatformSerializableWithPlatformVersion for AppState {
    type Error = ProtocolError;

    fn serialize_consume_to_bytes_with_platform_version(
        self,
        platform_version: &PlatformVersion,
    ) -> Result<Vec<u8>, ProtocolError> {
        self.serialize_to_bytes_with_platform_version(&platform_version)
    }

    fn serialize_to_bytes_with_platform_version(
        &self,
        platform_version: &PlatformVersion,
    ) -> Result<Vec<u8>, ProtocolError> {
        let AppState {
            loaded_identity,
            identity_private_keys,
            loaded_wallet,
            drive,
            known_identities,
            known_contracts,
<<<<<<< HEAD
            supporting_contracts,
            available_strategies,
            selected_strategy,
=======
            //            available_strategies,
            //            selected_strategy,
>>>>>>> 188cb5d6
            identity_asset_lock_private_key_in_creation,
            //            available_strategies_contract_names,
            identity_asset_lock_private_key_in_top_up,
        } = self;

        let known_contracts_in_serialization_format = known_contracts
            .blocking_lock()
            .iter()
            .map(|(key, contract)| {
                let serialized_contract =
                    contract.serialize_to_bytes_with_platform_version(platform_version)?;
                Ok((key.clone(), serialized_contract))
            })
            .collect::<Result<BTreeMap<String, Vec<u8>>, ProtocolError>>()?;

<<<<<<< HEAD
        let supporting_contracts_in_serialization_format = supporting_contracts
            .blocking_lock()
            .iter()
            .map(|(key, contract)| {
                let serialized_contract =
                    contract.serialize_to_bytes_with_platform_version(platform_version)?;
                Ok((key.clone(), serialized_contract))
            })
            .collect::<Result<BTreeMap<String, Vec<u8>>, ProtocolError>>()?;

        let available_strategies_in_serialization_format = available_strategies
            .blocking_lock()
            .iter()
            .map(|(key, strategy)| {
                let serialized_strategy =
                    strategy.serialize_to_bytes_with_platform_version(platform_version)?;
                Ok((key.clone(), serialized_strategy))
            })
            .collect::<Result<BTreeMap<String, Vec<u8>>, ProtocolError>>()?;

        let identity_private_keys = identity_private_keys
            .blocking_lock()
            .iter()
            .map(|(key, value)| (key.clone(), value.inner.secret_bytes()))
            .collect();
=======
        // let available_strategies_in_serialization_format = available_strategies
        //     .blocking_lock()
        //     .iter()
        //     .map(|(key, strategy)| {
        //         let serialized_strategy =
        //             
        // strategy.serialize_to_bytes_with_platform_version(platform_version)?;
        //         Ok((key.clone(), serialized_strategy))
        //     })
        //     .collect::<Result<BTreeMap<String, Vec<u8>>, ProtocolError>>()?;
>>>>>>> 188cb5d6

        let identity_asset_lock_private_key_in_creation =
            identity_asset_lock_private_key_in_creation
                .blocking_lock()
                .as_ref()
                .map(
                    |(transaction, private_key, asset_lock_proof, identity_info)| {
                        (
                            transaction.serialize(),
                            private_key.inner.secret_bytes(),
                            asset_lock_proof.clone(),
                            identity_info.clone(),
                        )
                    },
                );

        let identity_asset_lock_private_key_in_top_up = identity_asset_lock_private_key_in_top_up
            .blocking_lock()
            .as_ref()
            .map(|(transaction, private_key, asset_lock_proof)| {
                (
                    transaction.serialize(),
                    private_key.inner.secret_bytes(),
                    asset_lock_proof.clone(),
                )
            });

        let app_state_in_serialization_format = AppStateInSerializationFormat {
            loaded_identity: loaded_identity.blocking_lock().clone(),
            identity_private_keys: identity_private_keys.blocking_lock().clone(),
            loaded_wallet: loaded_wallet.blocking_lock().clone(),
            known_identities: known_identities.blocking_lock().clone(),
            known_contracts: known_contracts_in_serialization_format,
<<<<<<< HEAD
            supporting_contracts: supporting_contracts_in_serialization_format,
            available_strategies: available_strategies_in_serialization_format,
            selected_strategy: selected_strategy.blocking_lock().clone(),
            available_strategies_contract_names: available_strategies_contract_names
                .blocking_lock()
                .clone(),
=======
            //            available_strategies: available_strategies_in_serialization_format,
            //            selected_strategy: selected_strategy.blocking_lock().clone(),
            // available_strategies_contract_names: available_strategies_contract_names
            //     .blocking_lock()
            //     .clone(),
>>>>>>> 188cb5d6
            identity_asset_lock_private_key_in_creation,
            identity_asset_lock_private_key_in_top_up,
        };

        let config = bincode::config::standard()
            .with_big_endian()
            .with_no_limit();
        bincode::encode_to_vec(app_state_in_serialization_format, config).map_err(|e| {
            PlatformSerializationError(format!("unable to serialize App State: {}", e))
        })
    }
}

impl PlatformDeserializableWithPotentialValidationFromVersionedStructure for AppState {
    fn versioned_deserialize(
        data: &[u8],
        validate: bool,
        platform_version: &PlatformVersion,
    ) -> Result<Self, ProtocolError>
    where
        Self: Sized,
    {
        let config = bincode::config::standard()
            .with_big_endian()
            .with_no_limit();
        let app_state: AppStateInSerializationFormat =
            bincode::borrow_decode_from_slice(data, config)
                .map_err(|e| {
                    let msg = format!("Error decoding AppStateInSerializationFormat: {}", e);
                    PlatformDeserializationError(msg)
                })?
                .0;

        let AppStateInSerializationFormat {
            loaded_identity,
            identity_private_keys,
            loaded_wallet,
            known_identities,
            known_contracts,
<<<<<<< HEAD
            supporting_contracts,
            available_strategies,
            selected_strategy,
            available_strategies_contract_names,
=======
            //            available_strategies,
            //            selected_strategy,
            //            available_strategies_contract_names,
>>>>>>> 188cb5d6
            identity_asset_lock_private_key_in_creation,
            identity_asset_lock_private_key_in_top_up,
        } = app_state;

        let known_contracts = known_contracts
            .into_iter()
            .map(|(key, contract)| {
                let contract = DataContract::versioned_deserialize(
                    contract.as_slice(),
                    validate,
                    platform_version,
                )
                .map_err(|e| {
                    let msg = format!("Error deserializing known_contract for key {}: {}", key, e);
                    PlatformDeserializationError(msg)
                })?;
                Ok((key, contract))
            })
            .collect::<Result<BTreeMap<String, DataContract>, ProtocolError>>()?;

<<<<<<< HEAD
        let supporting_contracts = supporting_contracts
            .into_iter()
            .map(|(key, contract)| {
                let contract = DataContract::versioned_deserialize(
                    contract.as_slice(),
                    validate,
                    platform_version,
                )
                .map_err(|e| {
                    let msg = format!("Error deserializing supporting_contract for key {}: {}", key, e);
                    PlatformDeserializationError(msg)
                })?;
                Ok((key, contract))
            })
            .collect::<Result<BTreeMap<String, DataContract>, ProtocolError>>()?;

        let available_strategies = available_strategies
            .into_iter()
            .map(|(key, strategy)| {
                let strategy = Strategy::versioned_deserialize(
                    strategy.as_slice(),
                    validate,
                    platform_version,
                )
                .map_err(|e| {
                    let msg = format!(
                        "Error deserializing available_strategies for key {}: {}",
                        key, e
                    );
                    PlatformDeserializationError(msg)
                })?;
                Ok((key, strategy))
            })
            .collect::<Result<BTreeMap<String, Strategy>, ProtocolError>>()?;

        let identity_private_keys = identity_private_keys
            .into_iter()
            .map(|(key, value)| {
                (
                    key,
                    PrivateKey::from_slice(&value, Network::Devnet).expect("expected private key"), // TODO: Should use network from config
                )
            })
            .collect::<BTreeMap<(Identifier, u32), PrivateKey>>()
=======
        // let available_strategies = available_strategies
        //     .into_iter()
        //     .map(|(key, strategy)| {
        //         let strategy = Strategy::versioned_deserialize(
        //             strategy.as_slice(),
        //             validate,
        //             platform_version,
        //         )
        //         .map_err(|e| {
        //             let msg = format!(
        //                 "Error deserializing available_strategies for key {}: {}",
        //                 key, e
        //             );
        //             PlatformDeserializationError(msg)
        //         })?;
        //         Ok((key, strategy))
        //     })
        //     .collect::<Result<BTreeMap<String, Strategy>, ProtocolError>>()?;

        let identity_private_keys = identity_private_keys
            .into_iter()
            .map(|(key, value)| (key, value.to_vec()))
            .collect::<BTreeMap<(Identifier, u32), Vec<u8>>>()
>>>>>>> 188cb5d6
            .into();

        let identity_asset_lock_private_key_in_creation =
            identity_asset_lock_private_key_in_creation.map(
                |(transaction, private_key, asset_lock_proof, identity_info)| {
                    (
                        Transaction::deserialize(&transaction)
                            .expect("expected to deserialize transaction"),
<<<<<<< HEAD
                        PrivateKey::from_slice(&private_key, Network::Devnet)  // TODO: Should use network from config
=======
                        // TODO: Should use network from config
                        PrivateKey::from_slice(&private_key, Network::Testnet)
>>>>>>> 188cb5d6
                            .expect("expected private key"),
                        asset_lock_proof,
                        identity_info,
                    )
                },
            );

        let identity_asset_lock_private_key_in_top_up = identity_asset_lock_private_key_in_top_up
            .map(|(transaction, private_key, asset_lock_proof)| {
                (
                    Transaction::deserialize(&transaction)
                        .expect("expected to deserialize transaction"),
<<<<<<< HEAD
                    PrivateKey::from_slice(&private_key, Network::Devnet)  // TODO: Should use network from config
=======
                    // TODO: Should use network from config
                    PrivateKey::from_slice(&private_key, Network::Testnet)
>>>>>>> 188cb5d6
                        .expect("expected private key"),
                    asset_lock_proof,
                )
            });

        let (drive, protocol_version) = Drive::open("explorer.drive", None)
            .expect("expected to open Drive successfully");
        
        // Deserialize the wallet state and wrap it in Arc<Mutex<_>>
        let deserialized_wallet_state = loaded_wallet
            .map(|wallet| Arc::new(Mutex::new(Some(wallet))))
            .unwrap_or_else(|| Arc::new(Mutex::new(None)));    

        Ok(AppState {
            loaded_identity: loaded_identity.into(),
            identity_private_keys,
            loaded_wallet: deserialized_wallet_state,
            drive: drive.into(),
            known_identities: known_identities.into(),
            known_contracts: known_contracts.into(),
<<<<<<< HEAD
            supporting_contracts: supporting_contracts.into(),
            available_strategies: available_strategies.into(),
            selected_strategy: selected_strategy.into(),
            available_strategies_contract_names: available_strategies_contract_names.into(),
=======
            //            available_strategies: available_strategies.into(),
            //            selected_strategy: selected_strategy.into(),
            // available_strategies_contract_names: available_strategies_contract_names.into(),
>>>>>>> 188cb5d6
            identity_asset_lock_private_key_in_creation:
                identity_asset_lock_private_key_in_creation.into(),
            identity_asset_lock_private_key_in_top_up: identity_asset_lock_private_key_in_top_up
                .into(),
        })
    }
}

impl AppState {
    pub async fn load(insight: &InsightAPIClient, config: &Config) -> AppState {
        let path = config.state_file_path();

        let Ok(read_result) = fs::read(path) else {
            return AppState::default();
        };

        let Ok(app_state) = AppState::versioned_deserialize(
            read_result.as_slice(),
            false,
            PlatformVersion::get(CURRENT_PROTOCOL_VERSION).unwrap(),
        ) else {
            return AppState::default();
        };

        // Load supporting contracts
        let platform_version = PlatformVersion::get(CURRENT_PROTOCOL_VERSION).unwrap();
        let mut supporting_contracts = BTreeMap::new();
        for entry in WalkDir::new("supporting_files/contract")
            .into_iter()
            .filter_map(|e| e.ok())
            .filter(|e| e.path().extension().and_then(|s| s.to_str()) == Some("json"))
        {
            let path = entry.path();
            let contract_name = path.file_stem().unwrap().to_str().unwrap().to_string();

            if let Ok(contract) = json_document_to_created_contract(&path, true, platform_version) {
                supporting_contracts.insert(contract_name, contract.data_contract_owned());
            }
        }

        {
            let mut app_state_supporting_contracts = app_state.supporting_contracts.lock().await;
            *app_state_supporting_contracts = supporting_contracts;
        }

        if let Some(wallet) = app_state.loaded_wallet.lock().await.as_mut() {
            wallet.reload_utxos(insight).await;
        }

        app_state
    }

    /// Used in backend destructor, must not panic
    pub fn save(&self, config: &Config) {
        let platform_version = PlatformVersion::get(CURRENT_PROTOCOL_VERSION).unwrap();
        let path = config.state_file_path();

        let serialized_state = tokio::task::block_in_place(|| {
            self.serialize_to_bytes_with_platform_version(platform_version)
        });
        if let Ok(state) = serialized_state {
            let _ = fs::write(path, state);
        }
    }
}<|MERGE_RESOLUTION|>--- conflicted
+++ resolved
@@ -22,12 +22,8 @@
     ProtocolError,
     ProtocolError::{PlatformDeserializationError, PlatformSerializationError},
 };
-<<<<<<< HEAD
 use drive::drive::Drive;
 use strategy_tests::Strategy;
-=======
-// use strategy_tests::Strategy;
->>>>>>> 188cb5d6
 use tokio::sync::Mutex;
 use walkdir::{DirEntry, WalkDir};
 
@@ -40,9 +36,9 @@
 
 pub(crate) type ContractFileName = String;
 
-// pub(super) type StrategiesMap = BTreeMap<String, Strategy>;
-// pub(crate) type StrategyContractNames =
-//     Vec<(ContractFileName, Option<BTreeMap<u64, ContractFileName>>)>;
+pub(super) type StrategiesMap = BTreeMap<String, Strategy>;
+pub(crate) type StrategyContractNames =
+     Vec<(ContractFileName, Option<BTreeMap<u64, ContractFileName>>)>;
 pub(super) type KnownContractsMap = BTreeMap<String, DataContract>;
 pub type IdentityPrivateKeysMap = BTreeMap<(Identifier, KeyID), Vec<u8>>;
 
@@ -50,26 +46,16 @@
 // tasks are executed on different state parts,
 // moreover single mutex hold during rendering will block unrelated tasks from
 // finishing
-<<<<<<< HEAD
-pub(crate) struct AppState {
-    pub loaded_identity: Mutex<Option<Identity>>,
-    pub identity_private_keys: Mutex<BTreeMap<(Identifier, KeyID), PrivateKey>>,
-    pub loaded_wallet: Arc<Mutex<Option<Wallet>>>,
-    pub drive: Mutex<Drive>,
-    pub known_identities: Mutex<BTreeMap<Identifier, Identity>>,
-    pub known_contracts: Mutex<KnownContractsMap>, // Contracts fetched from Platform
-    pub supporting_contracts: Mutex<BTreeMap<String, DataContract>>, // Contracts from supporting_files
-    pub available_strategies: Mutex<StrategiesMap>,
-=======
 #[derive(Debug)]
 pub struct AppState {
     pub loaded_identity: Mutex<Option<Identity>>,
     pub identity_private_keys: Mutex<IdentityPrivateKeysMap>,
     pub loaded_wallet: Mutex<Option<Wallet>>,
+    pub drive: Mutex<Drive>,
     pub known_identities: Mutex<BTreeMap<Identifier, Identity>>,
     pub known_contracts: Mutex<KnownContractsMap>,
-    // pub available_strategies: Mutex<StrategiesMap>,
->>>>>>> 188cb5d6
+    pub supporting_contracts: Mutex<BTreeMap<String, DataContract>>, // Contracts from supporting_files
+    pub available_strategies: Mutex<StrategiesMap>,
     /// Because we don't store which contract support file was used exactly we
     /// cannot properly restore the state and display a strategy, so this
     /// field serves as a double of strategies' `contracts_with_updates`,
@@ -97,7 +83,6 @@
             entry.path().extension().and_then(|s| s.to_str()) == Some("json")
         }
 
-<<<<<<< HEAD
         // Initialize supporting_contracts
         let mut supporting_contracts_raw = BTreeMap::new();
 
@@ -122,26 +107,17 @@
         drive
             .create_initial_state_structure(None, platform_version)
             .expect("expected to create root tree successfully");
-=======
-        let known_contracts = Mutex::from(known_contracts_raw);
->>>>>>> 188cb5d6
 
         AppState {
             loaded_identity: None.into(),
             identity_private_keys: Default::default(),
-            loaded_wallet: Arc::new(Mutex::new(None)),
+            loaded_wallet: Mutex::new(None),
             drive: Mutex::from(drive),
             known_contracts: BTreeMap::new().into(),
             supporting_contracts: BTreeMap::new().into(),
             known_identities: BTreeMap::new().into(),
-<<<<<<< HEAD
             available_strategies: BTreeMap::new().into(),
             selected_strategy: None.into(),
-=======
-            known_contracts,
-            // available_strategies: BTreeMap::new().into(),
-            // selected_strategy: None.into(),
->>>>>>> 188cb5d6
             identity_asset_lock_private_key_in_creation: None.into(),
             identity_asset_lock_private_key_in_top_up: None.into(),
             //            available_strategies_contract_names: BTreeMap::new().into(),
@@ -156,18 +132,11 @@
     pub loaded_wallet: Option<Wallet>,
     pub known_identities: BTreeMap<Identifier, Identity>,
     pub known_contracts: BTreeMap<String, Vec<u8>>,
-<<<<<<< HEAD
     pub supporting_contracts: BTreeMap<String, Vec<u8>>,
     pub available_strategies: BTreeMap<String, Vec<u8>>,
     pub available_strategies_contract_names:
         BTreeMap<String, Vec<(ContractFileName, Option<BTreeMap<u64, ContractFileName>>)>>,
     pub selected_strategy: Option<String>,
-=======
-    //    pub available_strategies: BTreeMap<String, Vec<u8>>,
-    //    pub available_strategies_contract_names:
-    //        BTreeMap<String, Vec<(ContractFileName, Option<BTreeMap<u64, ContractFileName>>)>>,
-    //    pub selected_strategy: Option<String>,
->>>>>>> 188cb5d6
     pub identity_asset_lock_private_key_in_creation: Option<(
         Vec<u8>,
         [u8; 32],
@@ -199,14 +168,9 @@
             drive,
             known_identities,
             known_contracts,
-<<<<<<< HEAD
             supporting_contracts,
             available_strategies,
             selected_strategy,
-=======
-            //            available_strategies,
-            //            selected_strategy,
->>>>>>> 188cb5d6
             identity_asset_lock_private_key_in_creation,
             //            available_strategies_contract_names,
             identity_asset_lock_private_key_in_top_up,
@@ -222,7 +186,6 @@
             })
             .collect::<Result<BTreeMap<String, Vec<u8>>, ProtocolError>>()?;
 
-<<<<<<< HEAD
         let supporting_contracts_in_serialization_format = supporting_contracts
             .blocking_lock()
             .iter()
@@ -248,18 +211,6 @@
             .iter()
             .map(|(key, value)| (key.clone(), value.inner.secret_bytes()))
             .collect();
-=======
-        // let available_strategies_in_serialization_format = available_strategies
-        //     .blocking_lock()
-        //     .iter()
-        //     .map(|(key, strategy)| {
-        //         let serialized_strategy =
-        //             
-        // strategy.serialize_to_bytes_with_platform_version(platform_version)?;
-        //         Ok((key.clone(), serialized_strategy))
-        //     })
-        //     .collect::<Result<BTreeMap<String, Vec<u8>>, ProtocolError>>()?;
->>>>>>> 188cb5d6
 
         let identity_asset_lock_private_key_in_creation =
             identity_asset_lock_private_key_in_creation
@@ -293,20 +244,12 @@
             loaded_wallet: loaded_wallet.blocking_lock().clone(),
             known_identities: known_identities.blocking_lock().clone(),
             known_contracts: known_contracts_in_serialization_format,
-<<<<<<< HEAD
             supporting_contracts: supporting_contracts_in_serialization_format,
             available_strategies: available_strategies_in_serialization_format,
             selected_strategy: selected_strategy.blocking_lock().clone(),
             available_strategies_contract_names: available_strategies_contract_names
                 .blocking_lock()
                 .clone(),
-=======
-            //            available_strategies: available_strategies_in_serialization_format,
-            //            selected_strategy: selected_strategy.blocking_lock().clone(),
-            // available_strategies_contract_names: available_strategies_contract_names
-            //     .blocking_lock()
-            //     .clone(),
->>>>>>> 188cb5d6
             identity_asset_lock_private_key_in_creation,
             identity_asset_lock_private_key_in_top_up,
         };
@@ -346,16 +289,10 @@
             loaded_wallet,
             known_identities,
             known_contracts,
-<<<<<<< HEAD
             supporting_contracts,
             available_strategies,
             selected_strategy,
             available_strategies_contract_names,
-=======
-            //            available_strategies,
-            //            selected_strategy,
-            //            available_strategies_contract_names,
->>>>>>> 188cb5d6
             identity_asset_lock_private_key_in_creation,
             identity_asset_lock_private_key_in_top_up,
         } = app_state;
@@ -376,7 +313,6 @@
             })
             .collect::<Result<BTreeMap<String, DataContract>, ProtocolError>>()?;
 
-<<<<<<< HEAD
         let supporting_contracts = supporting_contracts
             .into_iter()
             .map(|(key, contract)| {
@@ -421,31 +357,6 @@
                 )
             })
             .collect::<BTreeMap<(Identifier, u32), PrivateKey>>()
-=======
-        // let available_strategies = available_strategies
-        //     .into_iter()
-        //     .map(|(key, strategy)| {
-        //         let strategy = Strategy::versioned_deserialize(
-        //             strategy.as_slice(),
-        //             validate,
-        //             platform_version,
-        //         )
-        //         .map_err(|e| {
-        //             let msg = format!(
-        //                 "Error deserializing available_strategies for key {}: {}",
-        //                 key, e
-        //             );
-        //             PlatformDeserializationError(msg)
-        //         })?;
-        //         Ok((key, strategy))
-        //     })
-        //     .collect::<Result<BTreeMap<String, Strategy>, ProtocolError>>()?;
-
-        let identity_private_keys = identity_private_keys
-            .into_iter()
-            .map(|(key, value)| (key, value.to_vec()))
-            .collect::<BTreeMap<(Identifier, u32), Vec<u8>>>()
->>>>>>> 188cb5d6
             .into();
 
         let identity_asset_lock_private_key_in_creation =
@@ -454,12 +365,8 @@
                     (
                         Transaction::deserialize(&transaction)
                             .expect("expected to deserialize transaction"),
-<<<<<<< HEAD
-                        PrivateKey::from_slice(&private_key, Network::Devnet)  // TODO: Should use network from config
-=======
                         // TODO: Should use network from config
                         PrivateKey::from_slice(&private_key, Network::Testnet)
->>>>>>> 188cb5d6
                             .expect("expected private key"),
                         asset_lock_proof,
                         identity_info,
@@ -472,12 +379,8 @@
                 (
                     Transaction::deserialize(&transaction)
                         .expect("expected to deserialize transaction"),
-<<<<<<< HEAD
-                    PrivateKey::from_slice(&private_key, Network::Devnet)  // TODO: Should use network from config
-=======
                     // TODO: Should use network from config
                     PrivateKey::from_slice(&private_key, Network::Testnet)
->>>>>>> 188cb5d6
                         .expect("expected private key"),
                     asset_lock_proof,
                 )
@@ -498,16 +401,10 @@
             drive: drive.into(),
             known_identities: known_identities.into(),
             known_contracts: known_contracts.into(),
-<<<<<<< HEAD
             supporting_contracts: supporting_contracts.into(),
             available_strategies: available_strategies.into(),
             selected_strategy: selected_strategy.into(),
             available_strategies_contract_names: available_strategies_contract_names.into(),
-=======
-            //            available_strategies: available_strategies.into(),
-            //            selected_strategy: selected_strategy.into(),
-            // available_strategies_contract_names: available_strategies_contract_names.into(),
->>>>>>> 188cb5d6
             identity_asset_lock_private_key_in_creation:
                 identity_asset_lock_private_key_in_creation.into(),
             identity_asset_lock_private_key_in_top_up: identity_asset_lock_private_key_in_top_up
