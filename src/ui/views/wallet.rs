//! Screens and forms related to wallet management.

use dpp::prelude::Identity;
use tuirealm::{
    event::{Key, KeyEvent, KeyModifiers},
    tui::prelude::Rect,
    Frame,
};

use super::main::MainScreenController;
use crate::{
    backend::{
        identities::IdentityTask, info_display::InfoDisplay, AppState, AppStateUpdate,
        BackendEvent, Task, Wallet, WalletTask,
    },
    ui::{
        form::{FormController, FormStatus, Input, InputStatus, TextInput},
        screen::{
            utils::impl_builder, widgets::info::Info, ScreenCommandKey, ScreenController,
            ScreenFeedback, ScreenToggleKey,
        },
    },
    Event,
};

const WALLET_LOADED_COMMANDS: [ScreenCommandKey; 2] = [
    ScreenCommandKey::new("b", "Refresh wallet utxos and balance"),
    ScreenCommandKey::new("c", "Copy Address"),
];

<<<<<<< HEAD
const IDENTITY_LOADED_COMMANDS: [ScreenCommandKey; 2] = [
    ScreenCommandKey::new("r", "Identity refresh"),
    ScreenCommandKey::new("w", "Withdraw balance"),
];
=======
const IDENTITY_LOADED_COMMANDS: [ScreenCommandKey; 1] =
    [ScreenCommandKey::new("r", "Identity refresh")];
>>>>>>> 2cff281a

#[memoize::memoize]
fn join_commands(
    wallet_loaded: bool,
    identity_loaded: bool,
    identity_registration_in_progress: bool,
    identity_top_up_in_progress: bool,
) -> &'static [ScreenCommandKey] {
    let mut commands = vec![ScreenCommandKey::new("q", "Back to Main")];

    if wallet_loaded {
        commands.extend_from_slice(&WALLET_LOADED_COMMANDS);
    } else {
        commands.push(ScreenCommandKey::new("a", "Add wallet by private key"));
    }

    if identity_loaded {
        commands.extend_from_slice(&IDENTITY_LOADED_COMMANDS);
        if identity_top_up_in_progress {
            commands.push(ScreenCommandKey::new("t", "Continue identity top up"));
        } else {
            commands.push(ScreenCommandKey::new("t", "Identity top up"));
        }
    } else {
        if identity_registration_in_progress {
            commands.push(ScreenCommandKey::new("i", "Continue identity registration"));
        } else {
            commands.push(ScreenCommandKey::new("i", "Register identity"));
        }
    }

    commands.leak()
}

pub(crate) struct WalletScreenController {
    info: Info,
    wallet_loaded: bool,
    identity_loaded: bool,
    identity_registration_in_progress: bool,
    identity_top_up_in_progress: bool,
}

impl_builder!(WalletScreenController);

struct RegisterIdentityFormController {
    input: TextInput<f64>,
}

impl RegisterIdentityFormController {
    fn new() -> Self {
        RegisterIdentityFormController {
            input: TextInput::new("Quantity (in Dash)"),
        }
    }
}

impl FormController for RegisterIdentityFormController {
    fn on_event(&mut self, event: KeyEvent) -> FormStatus {
        match self.input.on_event(event) {
            InputStatus::Done(amount) => FormStatus::Done {
                task: Task::Identity(IdentityTask::RegisterIdentity(
                    (amount * 100000000.0) as u64,
                )),
                block: true,
            },
            status => status.into(),
        }
    }

    fn form_name(&self) -> &'static str {
        "Identity registration"
    }

    fn step_view(&mut self, frame: &mut Frame, area: Rect) {
        self.input.view(frame, area)
    }

    fn step_name(&self) -> &'static str {
        "Funding amount"
    }

    fn step_index(&self) -> u8 {
        0
    }

    fn steps_number(&self) -> u8 {
        1
    }
}

struct TopUpIdentityFormController {
    input: TextInput<f64>,
}

impl TopUpIdentityFormController {
    fn new() -> Self {
        TopUpIdentityFormController {
            input: TextInput::new("Quantity (in Dash)"),
        }
    }
}

impl FormController for TopUpIdentityFormController {
    fn on_event(&mut self, event: KeyEvent) -> FormStatus {
        match self.input.on_event(event) {
            InputStatus::Done(amount) => FormStatus::Done {
                task: Task::Identity(IdentityTask::TopUpIdentity((amount * 100000000.0) as u64)),
                block: true,
            },
            InputStatus::Redraw => FormStatus::Redraw,
            InputStatus::None => FormStatus::None,
            InputStatus::Exit => FormStatus::Exit,
        }
    }

    fn form_name(&self) -> &'static str {
        "Identity top up"
    }

    fn step_view(&mut self, frame: &mut Frame, area: Rect) {
        self.input.view(frame, area)
    }

    fn step_name(&self) -> &'static str {
        "Top up amount"
    }

    fn step_index(&self) -> u8 {
        0
    }

    fn steps_number(&self) -> u8 {
        1
    }
}


struct WithdrawFromIdentityFormController {
    input: TextInput<f64>,
}

impl WithdrawFromIdentityFormController {
    fn new() -> Self {
        WithdrawFromIdentityFormController {
            input: TextInput::new("Quantity (in Dash)"),
        }
    }
}

impl FormController for WithdrawFromIdentityFormController {
    fn on_event(&mut self, event: KeyEvent) -> FormStatus {
        match self.input.on_event(event) {
            InputStatus::Done(amount) => FormStatus::Done {
                task: Task::Identity(IdentityTask::WithdrawFromIdentity((amount * 100000000.0) as u64)),
                block: true,
            },
            InputStatus::Redraw => FormStatus::Redraw,
            InputStatus::None => FormStatus::None,
            InputStatus::Exit => FormStatus::Exit,
        }
    }

    fn form_name(&self) -> &'static str {
        "Identity withdrawal"
    }

    fn step_view(&mut self, frame: &mut Frame, area: Rect) {
        self.input.view(frame, area)
    }

    fn step_name(&self) -> &'static str {
        "Withdrawal amount"
    }

    fn step_index(&self) -> u8 {
        0
    }

    fn steps_number(&self) -> u8 {
        1
    }
}

impl WalletScreenController {
    pub(crate) async fn new(app_state: &AppState) -> Self {
        let (
            info,
            wallet_loaded,
            identity_loaded,
            identity_registration_in_progress,
            identity_top_up_in_progress,
        ) = if let Some(wallet) = app_state.loaded_wallet.lock().await.as_ref() {
            if let Some(identity) = app_state.loaded_identity.lock().await.as_ref() {
                let identity_top_up_in_progress = app_state
                    .identity_asset_lock_private_key_in_top_up
                    .lock()
                    .await
                    .is_some();
                (
                    Info::new_fixed(&display_wallet_and_identity(wallet, identity)),
                    true,
                    true,
                    false,
                    identity_top_up_in_progress,
                )
            } else {
                let identity_registration_in_progress = app_state
                    .identity_asset_lock_private_key_in_creation
                    .lock()
                    .await
                    .is_some();
                (
                    Info::new_fixed(&display_wallet(wallet)),
                    true,
                    false,
                    identity_registration_in_progress,
                    false,
                )
            }
        } else {
            (
                Info::new_fixed("Wallet management commands\n\nNo wallet loaded yet"),
                false,
                false,
                false,
                false,
            )
        };

        WalletScreenController {
            info,
            wallet_loaded,
            identity_loaded,
            identity_registration_in_progress,
            identity_top_up_in_progress,
        }
    }
}

impl ScreenController for WalletScreenController {
    fn view(&mut self, frame: &mut Frame, area: Rect) {
        self.info.view(frame, area)
    }

    fn name(&self) -> &'static str {
        "Wallet"
    }

    fn command_keys(&self) -> &[ScreenCommandKey] {
        join_commands(
            self.wallet_loaded,
            self.identity_loaded,
            self.identity_registration_in_progress,
            self.identity_top_up_in_progress,
        )
    }

    fn toggle_keys(&self) -> &[ScreenToggleKey] {
        &[]
    }

    fn on_event(&mut self, event: Event) -> ScreenFeedback {
        match event {
            Event::Key(KeyEvent {
                code: Key::Char('q'),
                modifiers: KeyModifiers::NONE,
            }) => ScreenFeedback::PreviousScreen(MainScreenController::builder()),

            Event::Key(KeyEvent {
                code: Key::Char('a'),
                modifiers: KeyModifiers::NONE,
            }) if !self.wallet_loaded => {
                ScreenFeedback::Form(Box::new(AddWalletPrivateKeyFormController::new()))
            }

            Event::Key(KeyEvent {
                code: Key::Char('b'),
                modifiers: KeyModifiers::NONE,
            }) if self.wallet_loaded => ScreenFeedback::Task {
                task: Task::Wallet(WalletTask::Refresh),
                block: true,
            },

            Event::Key(KeyEvent {
                code: Key::Char('r'),
                modifiers: KeyModifiers::NONE,
            }) if self.identity_loaded => ScreenFeedback::Task {
                task: Task::Identity(IdentityTask::Refresh),
                block: true,
            },

            Event::Key(KeyEvent {
                           code: Key::Char('w'),
                           modifiers: KeyModifiers::NONE,
                       }) if self.identity_loaded => ScreenFeedback::Form(Box::new(WithdrawFromIdentityFormController::new())),

            Event::Key(KeyEvent {
                code: Key::Char('i'),
                modifiers: KeyModifiers::NONE,
            }) => ScreenFeedback::Form(Box::new(RegisterIdentityFormController::new())),

            Event::Key(KeyEvent {
                code: Key::Char('t'),
                modifiers: KeyModifiers::NONE,
            }) => ScreenFeedback::Form(Box::new(TopUpIdentityFormController::new())),

            Event::Key(KeyEvent {
                code: Key::Char('c'),
                modifiers: KeyModifiers::NONE,
            }) if self.wallet_loaded => ScreenFeedback::Task {
                task: Task::Wallet(WalletTask::CopyAddress),
                block: true,
            },

            Event::Backend(
                BackendEvent::AppStateUpdated(AppStateUpdate::LoadedWallet(wallet))
                | BackendEvent::TaskCompletedStateChange {
                    app_state_update: AppStateUpdate::LoadedWallet(wallet),
                    ..
                },
            ) => {
                self.info = Info::new_fixed(&display_wallet(&wallet));
                self.wallet_loaded = true;
                ScreenFeedback::Redraw
            }

            Event::Backend(BackendEvent::TaskCompletedStateChange {
                task: Task::Identity(IdentityTask::RegisterIdentity(_)),
                execution_result,
                app_state_update: AppStateUpdate::LoadedIdentity(_identity),
            }) => {
                self.info = Info::new_from_result(execution_result);
                self.identity_loaded = true;
                self.identity_registration_in_progress = false;
                ScreenFeedback::Redraw
            }

            Event::Backend(BackendEvent::TaskCompletedStateChange {
                task: Task::Identity(IdentityTask::RegisterIdentity(_)),
                execution_result,
                app_state_update: AppStateUpdate::IdentityRegistrationProgressed,
            }) => {
                self.info = Info::new_from_result(execution_result);
                self.identity_loaded = false;
                self.identity_registration_in_progress = true;
                ScreenFeedback::Redraw
            }

            Event::Backend(BackendEvent::TaskCompleted {
                execution_result, ..
            }) => {
                self.info = Info::new_from_result(execution_result);
                ScreenFeedback::Redraw
            }
            _ => ScreenFeedback::None,
        }
    }
}

struct AddWalletPrivateKeyFormController {
    input: TextInput<String>, // TODO: provide parser to always have a typesafe valid output
}

impl AddWalletPrivateKeyFormController {
    fn new() -> Self {
        AddWalletPrivateKeyFormController {
            input: TextInput::new("SHA256 hex"),
        }
    }
}

impl FormController for AddWalletPrivateKeyFormController {
    fn on_event(&mut self, event: KeyEvent) -> FormStatus {
        match self.input.on_event(event) {
            InputStatus::Done(private_key) => FormStatus::Done {
                task: Task::Wallet(WalletTask::AddByPrivateKey(private_key)),
                block: false,
            },
            status => status.into(),
        }
    }

    fn form_name(&self) -> &'static str {
        "Add wallet with private key"
    }

    fn step_view(&mut self, frame: &mut Frame, area: Rect) {
        self.input.view(frame, area)
    }

    fn step_name(&self) -> &'static str {
        "Private key"
    }

    fn step_index(&self) -> u8 {
        0
    }

    fn steps_number(&self) -> u8 {
        1
    }
}

fn display_wallet(wallet: &Wallet) -> String {
    wallet.description()
}

fn display_wallet_and_identity(wallet: &Wallet, identity: &Identity) -> String {
    format!("{} \n\n {}", wallet.description(), identity.display_info(0))
}<|MERGE_RESOLUTION|>--- conflicted
+++ resolved
@@ -28,15 +28,10 @@
     ScreenCommandKey::new("c", "Copy Address"),
 ];
 
-<<<<<<< HEAD
 const IDENTITY_LOADED_COMMANDS: [ScreenCommandKey; 2] = [
     ScreenCommandKey::new("r", "Identity refresh"),
     ScreenCommandKey::new("w", "Withdraw balance"),
 ];
-=======
-const IDENTITY_LOADED_COMMANDS: [ScreenCommandKey; 1] =
-    [ScreenCommandKey::new("r", "Identity refresh")];
->>>>>>> 2cff281a
 
 #[memoize::memoize]
 fn join_commands(
