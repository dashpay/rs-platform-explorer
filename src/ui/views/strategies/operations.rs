--- conflicted
+++ resolved
@@ -303,10 +303,7 @@
             let op_type = match op.action {
                 DocumentAction::DocumentActionInsertRandom(..) => "InsertRandom",
                 DocumentAction::DocumentActionDelete => "Delete",
-<<<<<<< HEAD
-=======
                 // DocumentAction::DocumentActionReplace => "Replace",
->>>>>>> 7db5aa5c
                 _ => "Unknown",
             };
             format!(
