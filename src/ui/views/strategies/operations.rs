//! Forms for operations management in strategy.

mod contract_create;
mod contract_update_doc_types;
mod contract_update_new_fields;
mod document;
mod identity_top_up;
mod identity_transfer;
mod identity_update;
mod identity_withdrawal;

use std::collections::BTreeMap;

use rs_sdk::platform::DataContract;
use tracing::error;
use tuirealm::{event::KeyEvent, tui::prelude::Rect, Frame};

use self::{
    contract_create::StrategyOpContractCreateFormController,
    contract_update_doc_types::StrategyOpContractUpdateDocTypesFormController,
    document::StrategyOpDocumentFormController,
    identity_top_up::StrategyOpIdentityTopUpFormController,
    identity_transfer::StrategyOpIdentityTransferFormController,
    identity_update::StrategyOpIdentityUpdateFormController,
    identity_withdrawal::StrategyOpIdentityWithdrawalFormController,
};
use crate::{
    backend::{StrategyTask, Task},
    ui::form::{FormController, FormStatus, Input, InputStatus, SelectInput},
};
<<<<<<< HEAD
=======
use crate::{backend::StrategyContractNames, ui::form::{FormController, FormStatus, Input, InputStatus, SelectInput}};
>>>>>>> 86c6dbb5

#[derive(Debug, strum::Display, Clone, strum::EnumIter, Copy)]
enum OperationType {
    Document,
    IdentityTopUp,
    IdentityAddKeys,
    IdentityDisableKeys,
    IdentityWithdrawal,
    IdentityTransfer,
    ContractCreateRandom,
    ContractUpdateDocTypesRandom,
    // ContractUpdateFieldsRandom,
}

pub(super) struct StrategyAddOperationFormController {
    op_type_input: SelectInput<String>,
    op_specific_form: Option<Box<dyn FormController>>,
    strategy_name: String,
    known_contracts: BTreeMap<String, DataContract>,
    supporting_contracts: BTreeMap<String, DataContract>,
    strategy_contract_names: StrategyContractNames,
}

impl StrategyAddOperationFormController {
    pub(super) fn new(
        strategy_name: String,
        known_contracts: BTreeMap<String, DataContract>,
        supporting_contracts: BTreeMap<String, DataContract>,
        strategy_contract_names: StrategyContractNames,
    ) -> Self {
        let operation_types = vec![
            "Document".to_string(),
            "IdentityTopUp".to_string(),
            "IdentityAddKeys".to_string(),
            "IdentityDisableKeys".to_string(),
            "IdentityWithdrawal".to_string(),
            "IdentityTransfer (requires start_identities > 0)".to_string(),
            "ContractCreateRandom".to_string(),
            "ContractUpdateDocTypesRandom".to_string(),
            // "ContractUpdateFieldsRandom".to_string(),
        ];
        Self {
            op_type_input: SelectInput::new(operation_types),
            op_specific_form: None,
            strategy_name,
            known_contracts,
            supporting_contracts,
            strategy_contract_names,
        }
    }

    fn set_op_form(&mut self, op_type: OperationType) {
        self.op_specific_form = Some(match op_type {
            OperationType::Document => Box::new(StrategyOpDocumentFormController::new(
                self.strategy_name.clone(),
                self.known_contracts.clone(),
                self.supporting_contracts.clone(),
                self.strategy_contract_names.clone(),
            )),
            OperationType::IdentityTopUp => Box::new(StrategyOpIdentityTopUpFormController::new(
                self.strategy_name.clone(),
            )),
            OperationType::IdentityAddKeys => {
                Box::new(StrategyOpIdentityUpdateFormController::new(
                    self.strategy_name.clone(),
                    identity_update::KeyUpdateOp::AddKeys,
                ))
            }
            OperationType::IdentityDisableKeys => {
                Box::new(StrategyOpIdentityUpdateFormController::new(
                    self.strategy_name.clone(),
                    identity_update::KeyUpdateOp::DisableKeys,
                ))
            }
            OperationType::IdentityWithdrawal => Box::new(
                StrategyOpIdentityWithdrawalFormController::new(self.strategy_name.clone()),
            ),
            OperationType::IdentityTransfer => Box::new(
                StrategyOpIdentityTransferFormController::new(self.strategy_name.clone()),
            ),
            OperationType::ContractCreateRandom => Box::new(
                StrategyOpContractCreateFormController::new(self.strategy_name.clone()),
            ),
            OperationType::ContractUpdateDocTypesRandom => {
                Box::new(StrategyOpContractUpdateDocTypesFormController::new(
                    self.strategy_name.clone(),
                    self.known_contracts.clone(),
                ))
            } /* OperationType::ContractUpdateFieldsRandom => Box::new(
               *     StrategyOpContractUpdateNewFieldsFormController::new(self.strategy_name.
               * clone()), ), */
        });
    }
}

impl FormController for StrategyAddOperationFormController {
    fn on_event(&mut self, event: KeyEvent) -> FormStatus {
        if let Some(form) = &mut self.op_specific_form {
            form.on_event(event)
        } else {
            match self.op_type_input.on_event(event) {
                InputStatus::Done(op_type) => {
                    let operation_type = match op_type.as_str() {
                        "Document" => OperationType::Document,
                        "IdentityTopUp" => OperationType::IdentityTopUp,
                        "IdentityAddKeys" => OperationType::IdentityAddKeys,
                        "IdentityDisableKeys" => OperationType::IdentityDisableKeys,
                        "IdentityWithdrawal" => OperationType::IdentityWithdrawal,
                        "IdentityTransfer (requires start_identities > 0)" => {
                            OperationType::IdentityTransfer
                        }
                        "ContractCreateRandom" => OperationType::ContractCreateRandom,
                        "ContractUpdateDocTypesRandom" => {
                            OperationType::ContractUpdateDocTypesRandom
                        }
                        // "ContractUpdateFieldsRandom" => OperationType::ContractUpdateFields,
                        _ => {
                            error!("Non-existant operation type selected");
                            panic!("Non-existant operation type selected")
                        }
                    };
                    self.set_op_form(operation_type);
                    FormStatus::Redraw
                }
                status => status.into(),
            }
        }
    }

    fn form_name(&self) -> &'static str {
        if let Some(form) = &self.op_specific_form {
            form.form_name()
        } else {
            "Add strategy operation"
        }
    }

    fn step_view(&mut self, frame: &mut Frame, area: Rect) {
        if let Some(form) = &mut self.op_specific_form {
            form.step_view(frame, area)
        } else {
            self.op_type_input.view(frame, area)
        }
    }

    fn step_name(&self) -> &'static str {
        if let Some(form) = &self.op_specific_form {
            form.step_name()
        } else {
            "Select operation"
        }
    }

    fn step_index(&self) -> u8 {
        if let Some(form) = &self.op_specific_form {
            form.step_index()
        } else {
            0
        }
    }

    fn steps_number(&self) -> u8 {
        if let Some(form) = &self.op_specific_form {
            form.steps_number()
        } else {
            1
        }
    }
}

pub(super) struct StrategyAutomaticDocumentsFormController {
    strategy_name: String,
    input: SelectInput<u16>,
}

impl StrategyAutomaticDocumentsFormController {
    pub(super) fn new(strategy_name: String) -> Self {
        let num_docs = vec![1, 3, 5, 10, 15, 20, 24];
        Self {
            strategy_name,
            input: SelectInput::new(num_docs),
        }
    }
}

impl FormController for StrategyAutomaticDocumentsFormController {
    fn on_event(&mut self, event: KeyEvent) -> FormStatus {
        match self.input.on_event(event) {
            InputStatus::Done((num_docs)) => FormStatus::Done {
                task: Task::Strategy(StrategyTask::RegisterDocsToAllContracts(
                    self.strategy_name.clone(),
                    num_docs,
                )),
                block: false,
            },
            status => status.into(),
        }
    }

    fn form_name(&self) -> &'static str {
        "Auto add docs to contracts"
    }

    fn step_view(&mut self, frame: &mut Frame, area: Rect) {
        self.input.view(frame, area)
    }

    fn step_name(&self) -> &'static str {
        "Select number of docs to add to each contract"
    }

    fn step_index(&self) -> u8 {
        1
    }

    fn steps_number(&self) -> u8 {
        1
    }
}<|MERGE_RESOLUTION|>--- conflicted
+++ resolved
@@ -25,13 +25,9 @@
     identity_withdrawal::StrategyOpIdentityWithdrawalFormController,
 };
 use crate::{
-    backend::{StrategyTask, Task},
+    backend::{StrategyContractNames, StrategyTask, Task},
     ui::form::{FormController, FormStatus, Input, InputStatus, SelectInput},
 };
-<<<<<<< HEAD
-=======
-use crate::{backend::StrategyContractNames, ui::form::{FormController, FormStatus, Input, InputStatus, SelectInput}};
->>>>>>> 86c6dbb5
 
 #[derive(Debug, strum::Display, Clone, strum::EnumIter, Copy)]
 enum OperationType {
