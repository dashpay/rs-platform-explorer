//! Wallet screen module.

use tui_realm_stdlib::Paragraph;
use tuirealm::{
    event::{Key, KeyEvent, KeyModifiers},
    props::TextSpan,
    Component, Event, MockComponent, NoUserEvent,
};

use crate::app::state::AppState;
use crate::{
    app::{Message, Screen},
    mock_components::{CommandPallet, CommandPalletKey, KeyType},
};

#[derive(MockComponent)]
pub(crate) struct WalletScreen {
    component: Paragraph,
}

impl WalletScreen {
    pub(crate) fn new(app_state: &AppState) -> Self {
        let mut paragraph = Paragraph::default();
        let title = TextSpan::new("Wallet management commands");
        let loaded_text = if let Some(wallet) = app_state.loaded_wallet.as_ref() {
            TextSpan::new(format!("Wallet Loaded: {}", wallet.description()))
        } else {
            TextSpan::new(format!("No Wallet Loaded"))
        };
        paragraph = paragraph.text([title, loaded_text].as_ref());
        WalletScreen {
            component: paragraph,
        }
    }
}

impl Component<Message, NoUserEvent> for WalletScreen {
    fn on(&mut self, _ev: Event<NoUserEvent>) -> Option<Message> {
        None
    }
}

#[derive(MockComponent)]
pub(crate) struct WalletScreenCommands {
    component: CommandPallet,
}

impl WalletScreenCommands {
    pub(crate) fn new() -> Self {
        WalletScreenCommands {
            component: CommandPallet::new(vec![
                CommandPalletKey {
                    key: 'q',
                    description: "Back to Main",
                    key_type: KeyType::Command,
                },
                CommandPalletKey {
                    key: 'a',
                    description: "Add wallet",
                    key_type: KeyType::Command,
                },
                CommandPalletKey {
                    key: 'i',
                    description: "Register identity",
                    key_type: KeyType::Command,
                },
                CommandPalletKey {
                    key: 'r',
                    description: "Refresh utxos and balance",
                    key_type: KeyType::Command,
                },
            ]),
        }
    }
}

impl Component<Message, NoUserEvent> for WalletScreenCommands {
    fn on(&mut self, ev: Event<NoUserEvent>) -> Option<Message> {
        match ev {
            Event::Keyboard(KeyEvent {
                code: Key::Char('q'),
                modifiers: KeyModifiers::NONE,
            }) => Some(Message::PrevScreen),
            Event::Keyboard(KeyEvent {
                code: Key::Char('a'),
                modifiers: KeyModifiers::NONE,
            }) => Some(Message::NextScreen(Screen::AddWallet)),
            Event::Keyboard(KeyEvent {
<<<<<<< HEAD
                                code: Key::Char('i'),
                                modifiers: KeyModifiers::NONE,
                            }) => Some(Message::RegisterIdentity),
            Event::Keyboard(KeyEvent {
                                code: Key::Char('r'),
                                modifiers: KeyModifiers::NONE,
                            }) => Some(Message::UpdateLoadedWalletUTXOsAndBalance),
=======
                code: Key::Char('f'),
                modifiers: KeyModifiers::NONE,
            }) => Some(Message::UpdateLoadedWalletUTXOsAndBalance),
>>>>>>> 5a58a1f5
            _ => None,
        }
    }
}<|MERGE_RESOLUTION|>--- conflicted
+++ resolved
@@ -86,19 +86,13 @@
                 modifiers: KeyModifiers::NONE,
             }) => Some(Message::NextScreen(Screen::AddWallet)),
             Event::Keyboard(KeyEvent {
-<<<<<<< HEAD
-                                code: Key::Char('i'),
-                                modifiers: KeyModifiers::NONE,
-                            }) => Some(Message::RegisterIdentity),
+                code: Key::Char('i'),
+                modifiers: KeyModifiers::NONE,
+            }) => Some(Message::RegisterIdentity),
             Event::Keyboard(KeyEvent {
-                                code: Key::Char('r'),
-                                modifiers: KeyModifiers::NONE,
-                            }) => Some(Message::UpdateLoadedWalletUTXOsAndBalance),
-=======
-                code: Key::Char('f'),
+                code: Key::Char('r'),
                 modifiers: KeyModifiers::NONE,
             }) => Some(Message::UpdateLoadedWalletUTXOsAndBalance),
->>>>>>> 5a58a1f5
             _ => None,
         }
     }
