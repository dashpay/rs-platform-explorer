[package]
name = "rs-platform-explorer"
version = "0.1.0"
license = "MIT"
edition = "2021"
default-run = "rs-platform-explorer"

[dependencies]
strum = { version = "0.26.1", features = ["derive"] }
tui-realm-stdlib = "1.3.1"
tuirealm = "1.9.1"
bs58 = "0.5.0"
<<<<<<< HEAD
dpp = { path = "../platform/packages/rs-dpp", features = ["client"] }
dash-sdk = { path = "../platform/packages/rs-sdk" }
drive = { path = "../platform/packages/rs-drive" }
=======
dpp = { git = "https://github.com/dashpay/platform", tag = "v1.0.0-dev.11", features = [
    "client",
] }
dash-sdk = { git = "https://github.com/dashpay/platform", tag = "v1.0.0-dev.11" }
drive = { git = "https://github.com/dashpay/platform", tag = "v1.0.0-dev.11" }
>>>>>>> ef644a52
thiserror = "1"
serde = "1.0.197"
serde_json = "1.0.114"
toml = { version = "0.8.10", features = ["display"] }
<<<<<<< HEAD
dapi-grpc = { path = "../platform/packages/dapi-grpc", features = ["client"] }
rs-dapi-client = { path = "../platform/packages/rs-dapi-client" }
tokio = { version = "1.36.0", features = ["full"] }
bincode = { version = "2.0.0-rc.3", features = ["serde"] }
strategy-tests = { path = "../platform/packages/strategy-tests" }
simple-signer = { path = "../platform/packages/simple-signer" }
reqwest = { version = "0.11.24", features = ["json"] }
=======
dapi-grpc = { git = "https://github.com/dashpay/platform", tag = "v1.0.0-dev.11", features = [
    "client",
] }
rs-dapi-client = { git = "https://github.com/dashpay/platform", tag = "v1.0.0-dev.11" }
tokio = { version = "1.36.0", features = ["full"] }
bincode = { version = "2.0.0-rc.3", features = ["serde"] }
strategy-tests = { git = "https://github.com/dashpay/platform", tag = "v1.0.0-dev.11" }
simple-signer = { git = "https://github.com/dashpay/platform", tag = "v1.0.0-dev.11" }
reqwest = { version = "0.12.3", features = ["json"] }
>>>>>>> ef644a52
hex = { version = "0.4.3" }
itertools = "0.12.1"
crossterm = { version = "0.27.0", features = ["event-stream"] }
futures = "0.3.30"
walkdir = "2"
rand = "0.8"
cli-clipboard = "0.4.0"
memoize = "0.4.2"
tracing = "0.1.40"
tracing-subscriber = { version = "0.3.18", features = ["env-filter"] }
dotenvy = "0.15.7"
envy = "0.4.2"
clap = { version = "4.5.1", features = ["derive"] }
governor = "0.6.3"
tokio-util = "0.7.10"
chrono = "0.4"
chrono-humanize = "0.2.3"
dashmap = "5.5.3"<|MERGE_RESOLUTION|>--- conflicted
+++ resolved
@@ -10,30 +10,15 @@
 tui-realm-stdlib = "1.3.1"
 tuirealm = "1.9.1"
 bs58 = "0.5.0"
-<<<<<<< HEAD
-dpp = { path = "../platform/packages/rs-dpp", features = ["client"] }
-dash-sdk = { path = "../platform/packages/rs-sdk" }
-drive = { path = "../platform/packages/rs-drive" }
-=======
 dpp = { git = "https://github.com/dashpay/platform", tag = "v1.0.0-dev.11", features = [
     "client",
 ] }
 dash-sdk = { git = "https://github.com/dashpay/platform", tag = "v1.0.0-dev.11" }
 drive = { git = "https://github.com/dashpay/platform", tag = "v1.0.0-dev.11" }
->>>>>>> ef644a52
 thiserror = "1"
 serde = "1.0.197"
 serde_json = "1.0.114"
 toml = { version = "0.8.10", features = ["display"] }
-<<<<<<< HEAD
-dapi-grpc = { path = "../platform/packages/dapi-grpc", features = ["client"] }
-rs-dapi-client = { path = "../platform/packages/rs-dapi-client" }
-tokio = { version = "1.36.0", features = ["full"] }
-bincode = { version = "2.0.0-rc.3", features = ["serde"] }
-strategy-tests = { path = "../platform/packages/strategy-tests" }
-simple-signer = { path = "../platform/packages/simple-signer" }
-reqwest = { version = "0.11.24", features = ["json"] }
-=======
 dapi-grpc = { git = "https://github.com/dashpay/platform", tag = "v1.0.0-dev.11", features = [
     "client",
 ] }
@@ -43,7 +28,6 @@
 strategy-tests = { git = "https://github.com/dashpay/platform", tag = "v1.0.0-dev.11" }
 simple-signer = { git = "https://github.com/dashpay/platform", tag = "v1.0.0-dev.11" }
 reqwest = { version = "0.12.3", features = ["json"] }
->>>>>>> ef644a52
 hex = { version = "0.4.3" }
 itertools = "0.12.1"
 crossterm = { version = "0.27.0", features = ["event-stream"] }
