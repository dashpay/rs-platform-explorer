[package]
name = "rs-platform-explorer"
version = "0.1.0"
license = "MIT"
edition = "2021"

[dependencies]
strum = { version = "0.25.0", features = ["derive"] }
tui-realm-stdlib = "1.3.0"
tuirealm = "1.9.0"
bs58 = "0.5.0"
dpp = { path = "../platform/packages/rs-dpp", features = ["identity-serialization", "identity-serde-conversion", "random-documents", "random-identities", "random-document-types", "state-transition-signing"]}
dash-platform-sdk = { path = "../platform/packages/rs-sdk"}
thiserror = "1"
serde = "1.0.188"
serde_json = "1.0.107"
toml = { version = "0.8.2", features = ["display"] }
dapi-grpc = { path = "../platform/packages/dapi-grpc", features = ["client"]}
rs-dapi-client = { path = "../platform/packages/rs-dapi-client"}
tokio = { version = "1.32.0", features = ["full"] }
bincode = { version = "2.0.0-rc.3", features = ["serde"] }
strategy-tests = {path = "../platform/packages/strategy-tests"}
simple-signer = {path = "../platform/packages/simple-signer"}
reqwest = { version = "0.11.22", features = ["json"] }
hex = { version = "0.4.3"}
bip37-bloom-filter = { git = "https://github.com/dashpay/rs-bip37-bloom-filter", branch = "develop" }
<<<<<<< HEAD
itertools = "0.11.0"
crossterm = { version = "0.27.0", features = ["event-stream"] }
futures = "0.3.29"
paste = "1.0.14"
=======
walkdir = "2"
rand = "0.8"
>>>>>>> 1f25ef53
<|MERGE_RESOLUTION|>--- conflicted
+++ resolved
@@ -10,7 +10,7 @@
 tuirealm = "1.9.0"
 bs58 = "0.5.0"
 dpp = { path = "../platform/packages/rs-dpp", features = ["identity-serialization", "identity-serde-conversion", "random-documents", "random-identities", "random-document-types", "state-transition-signing"]}
-dash-platform-sdk = { path = "../platform/packages/rs-sdk"}
+rs-sdk = { path = "../platform/packages/rs-sdk"}
 thiserror = "1"
 serde = "1.0.188"
 serde_json = "1.0.107"
@@ -24,12 +24,8 @@
 reqwest = { version = "0.11.22", features = ["json"] }
 hex = { version = "0.4.3"}
 bip37-bloom-filter = { git = "https://github.com/dashpay/rs-bip37-bloom-filter", branch = "develop" }
-<<<<<<< HEAD
 itertools = "0.11.0"
 crossterm = { version = "0.27.0", features = ["event-stream"] }
 futures = "0.3.29"
-paste = "1.0.14"
-=======
 walkdir = "2"
-rand = "0.8"
->>>>>>> 1f25ef53
+rand = "0.8"