[package]
name = "rs-platform-explorer"
version = "0.1.0"
license = "MIT"
edition = "2021"
default-run = "rs-platform-explorer"

[dependencies]
strum = { version = "0.25.0", features = ["derive"] }
tui-realm-stdlib = "1.3.1"
tuirealm = "1.9.1"
bs58 = "0.5.0"
<<<<<<< HEAD
dpp = { path = "../platform/packages/rs-dpp", features = ["client", "documents-faker"]}
=======
dpp = { path = "../platform/packages/rs-dpp", features = ["client"]}
>>>>>>> 188cb5d6
rs-sdk = { path = "../platform/packages/rs-sdk"}
thiserror = "1"
serde = "1.0.197"
serde_json = "1.0.114"
toml = { version = "0.8.10", features = ["display"] }
dapi-grpc = { path = "../platform/packages/dapi-grpc", features = ["client"]}
rs-dapi-client = { path = "../platform/packages/rs-dapi-client"}
tokio = { version = "1.36.0", features = ["full"] }
bincode = { version = "2.0.0-rc.3", features = ["serde"] }
# strategy-tests = {path = "../platform/packages/strategy-tests"}
simple-signer = {path = "../platform/packages/simple-signer"}
reqwest = { version = "0.11.24", features = ["json"] }
hex = { version = "0.4.3"}
itertools = "0.11.0"
crossterm = { version = "0.27.0", features = ["event-stream"] }
futures = "0.3.30"
walkdir = "2"
rand = "0.8"
cli-clipboard = "0.4.0"
memoize = "0.4.2"
tracing = "0.1.40"
tracing-subscriber = "0.3.18"
dotenvy = "0.15.7"
envy = "0.4.2"
clap = { version = "4.5.1", features = ["derive"] }
governor = "0.6.3"
tokio-util = "0.7.10"
chrono = "0.4"
chrono-humanize = "0.2.3"<|MERGE_RESOLUTION|>--- conflicted
+++ resolved
@@ -10,11 +10,7 @@
 tui-realm-stdlib = "1.3.1"
 tuirealm = "1.9.1"
 bs58 = "0.5.0"
-<<<<<<< HEAD
 dpp = { path = "../platform/packages/rs-dpp", features = ["client", "documents-faker"]}
-=======
-dpp = { path = "../platform/packages/rs-dpp", features = ["client"]}
->>>>>>> 188cb5d6
 rs-sdk = { path = "../platform/packages/rs-sdk"}
 thiserror = "1"
 serde = "1.0.197"
