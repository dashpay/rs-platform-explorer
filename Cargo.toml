[package]
name = "rs-platform-explorer"
version = "0.1.0"
license = "MIT"
edition = "2021"
default-run = "rs-platform-explorer"

[dependencies]
strum = { version = "0.26.1", features = ["derive"] }
tui-realm-stdlib = "1.3.1"
tuirealm = "1.9.1"
bs58 = "0.5.0"
<<<<<<< HEAD
dpp = { path = "../platform/packages/rs-dpp", features = ["client"]}
dash-sdk = { path = "../platform/packages/rs-sdk"}
drive = { path = "../platform/packages/rs-drive" }
=======
dpp = { git = "https://github.com/dashpay/platform", tag = "v1.0.0-dev.10", features = [
    "client",
] }
rs-sdk = { git = "https://github.com/dashpay/platform", tag = "v1.0.0-dev.10" }
drive = { git = "https://github.com/dashpay/platform", tag = "v1.0.0-dev.10" }
>>>>>>> 37317730
thiserror = "1"
serde = "1.0.197"
serde_json = "1.0.114"
toml = { version = "0.8.10", features = ["display"] }
dapi-grpc = { git = "https://github.com/dashpay/platform", tag = "v1.0.0-dev.10", features = [
    "client",
] }
rs-dapi-client = { git = "https://github.com/dashpay/platform", tag = "v1.0.0-dev.10" }
tokio = { version = "1.36.0", features = ["full"] }
bincode = { version = "2.0.0-rc.3", features = ["serde"] }
strategy-tests = { git = "https://github.com/dashpay/platform", tag = "v1.0.0-dev.10" }
simple-signer = { git = "https://github.com/dashpay/platform", tag = "v1.0.0-dev.10" }
reqwest = { version = "0.12.3", features = ["json"] }
hex = { version = "0.4.3" }
itertools = "0.12.1"
crossterm = { version = "0.27.0", features = ["event-stream"] }
futures = "0.3.30"
walkdir = "2"
rand = "0.8"
cli-clipboard = "0.4.0"
memoize = "0.4.2"
tracing = "0.1.40"
tracing-subscriber = { version = "0.3.18", features = ["env-filter"] }
dotenvy = "0.15.7"
envy = "0.4.2"
clap = { version = "4.5.1", features = ["derive"] }
governor = "0.6.3"
tokio-util = "0.7.10"
chrono = "0.4"
chrono-humanize = "0.2.3"<|MERGE_RESOLUTION|>--- conflicted
+++ resolved
@@ -10,29 +10,23 @@
 tui-realm-stdlib = "1.3.1"
 tuirealm = "1.9.1"
 bs58 = "0.5.0"
-<<<<<<< HEAD
-dpp = { path = "../platform/packages/rs-dpp", features = ["client"]}
-dash-sdk = { path = "../platform/packages/rs-sdk"}
-drive = { path = "../platform/packages/rs-drive" }
-=======
-dpp = { git = "https://github.com/dashpay/platform", tag = "v1.0.0-dev.10", features = [
+dpp = { git = "https://github.com/dashpay/platform", tag = "v1.0.0-dev.11", features = [
     "client",
 ] }
-rs-sdk = { git = "https://github.com/dashpay/platform", tag = "v1.0.0-dev.10" }
-drive = { git = "https://github.com/dashpay/platform", tag = "v1.0.0-dev.10" }
->>>>>>> 37317730
+dash-sdk = { git = "https://github.com/dashpay/platform", tag = "v1.0.0-dev.11" }
+drive = { git = "https://github.com/dashpay/platform", tag = "v1.0.0-dev.11" }
 thiserror = "1"
 serde = "1.0.197"
 serde_json = "1.0.114"
 toml = { version = "0.8.10", features = ["display"] }
-dapi-grpc = { git = "https://github.com/dashpay/platform", tag = "v1.0.0-dev.10", features = [
+dapi-grpc = { git = "https://github.com/dashpay/platform", tag = "v1.0.0-dev.11", features = [
     "client",
 ] }
-rs-dapi-client = { git = "https://github.com/dashpay/platform", tag = "v1.0.0-dev.10" }
+rs-dapi-client = { git = "https://github.com/dashpay/platform", tag = "v1.0.0-dev.11" }
 tokio = { version = "1.36.0", features = ["full"] }
 bincode = { version = "2.0.0-rc.3", features = ["serde"] }
-strategy-tests = { git = "https://github.com/dashpay/platform", tag = "v1.0.0-dev.10" }
-simple-signer = { git = "https://github.com/dashpay/platform", tag = "v1.0.0-dev.10" }
+strategy-tests = { git = "https://github.com/dashpay/platform", tag = "v1.0.0-dev.11" }
+simple-signer = { git = "https://github.com/dashpay/platform", tag = "v1.0.0-dev.11" }
 reqwest = { version = "0.12.3", features = ["json"] }
 hex = { version = "0.4.3" }
 itertools = "0.12.1"
