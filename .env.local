--- conflicted
+++ resolved
@@ -1,10 +1,5 @@
-<<<<<<< HEAD
-# This is a template for what the .env file should look like for connecting to a local network.
-# Copy-paste this into .env and configure as necessary.
-=======
 # EXAMPLE CONFIGURATION FILE FOR LOCAL NETWORK
 # COPY TO .env TO USE
->>>>>>> 34437bc7
 
 # Comma-separated list of full URLs to DAPI nodes for the explorer to connect to.
 EXPLORER_DAPI_ADDRESSES=http://127.0.0.1:2443,http://127.0.0.1:2543,http://127.0.0.1:2643
